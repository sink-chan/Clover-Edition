# AIDungeon2
## Clover Edition
### Pytorch Edition

In 2016, Donald Trump ran for president on a campaign of Making Anime Real. Four years later this promise is finally being fullfilled. Behold AID2: Clover Edition. The only video game where you can truly Do Anything:

![img](https://i.4cdn.org/v/1576830028034.png)
![img](https://i.4cdn.org/v/1576564400002.png)
![img](http://i.imgur.com/NqC0lxG.png)

Also take a look at [AIDungeonPastes](https://aidungeonpastes.github.io/AID2-Art/) for some drawn gameplay examples.


A fork of AIDungeon2, now driven by huggingface's transformers repository using PyTorch GPT2.


#### Features:
------------------------

* Complete rewrite of the user interface
 * Color text output
 * Suggested actions
 * Roll 20 sided dice for speech or action
 * Console Bell when AI finishes
 * Much improved prompt selection
 * Ability to save custom prompts
* A much larger library of fan made starting prompts
* Better config file
<<<<<<< HEAD
* Repetition Penalty to reduce AI looping behavior
* Half precision floating point using less GPU memory (you still need 8GB+)
=======
* Half precision floating point using less GPU memory (you still need ~~11~~ ~~8~~ 4-6GB)
* Lots of changes to story history sampling/truncation to hopefully stay on track with longer games
>>>>>>> 2df6340b
* Eventually hope to improve the AI itself, but this will take some time

#### Installation Instructions:
------------------------

--insert colab instructions/guide here--

To play with GPU, you need an NVIDA GPU with >4 GB of memory (exact minimum requirements still very untested), and CUDA installed. On CPU response times vary from 30 to 90 seconds, which is slow but usable.

Windows Installer is hopefully coming someday. I'm not 100% sure how to do it. In the meantime you can manually install pretty easily:

Install python, pytorch (`torch`), and `transformers`. Windows users may need to add the location of pip and python to their `PATH` variable manually (look up how to do that, it's not that hard.) Instructions to install pytorch can be found [here](https://pytorch.org/get-started/locally/). You do not need to install the package "torchvision". On Windows, with CUDA 10 and python 3, the command should look like the following. Older versions of CUDA or CPU only are also possible with a different download, see the pytorch install link.

```
pip3 install torch -f https://download.pytorch.org/whl/torch_stable.html
```

Then install `transformers` and `pyjarowinkler`:
```
pip3 install transformers pyjarowinkler
```
That should cover all the dependencies needed to run Clover-Edition.

Windows users *may* want to install another module called "colorama". Though it may already be installed. If you see `[27m` glyphs, the color codes aren't working See  the color support section.

Then to install just download this repo. Github has a download option somewhere. Or you can use the git command `git clone "https://github.com/cloveranon/Clover-Edition/"`

Then you will need to download the model. Put it in the models folder. Rename it to `pytorch-gpt2-xl-aid2-v5` until we support arbitrary model names. The current torrent file and magnet links are here, please seed them if you have a seedbox or homelab:

[Torrent File](model.torrent) 

[Magnet Link](magnet:?xt=urn:btih:17dcfe3d12849db04a3f64070489e6ff5fc6f63f&dn=model_v5_pytorch&tr=udp%3a%2f%2ftracker.opentrackr.org%3a1337%2fannounce&tr=udp%3a%2f%2fopen.stealth.si%3a80%2fannounce&tr=udp%3a%2f%2fp4p.arenabg.com%3a1337%2fannounce&tr=udp%3a%2f%2ftracker.coppersurfer.tk%3a6969%2fannounce&tr=udp%3a%2f%2ftracker.cyberia.is%3a6969%2fannounce&tr=udp%3a%2f%2ftracker.moeking.me%3a6969%2fannounce&tr=udp%3a%2f%2f9.rarbg.me%3a2710%2fannounce&tr=udp%3a%2f%2ftracker3.itzmx.com%3a6961%2fannounce)

```
magnet:?xt=urn:btih:17dcfe3d12849db04a3f64070489e6ff5fc6f63f&dn=model_v5_pytorch&tr=udp%3a%2f%2ftracker.opentrackr.org%3a1337%2fannounce&tr=udp%3a%2f%2fopen.stealth.si%3a80%2fannounce&tr=udp%3a%2f%2fp4p.arenabg.com%3a1337%2fannounce&tr=udp%3a%2f%2ftracker.coppersurfer.tk%3a6969%2fannounce&tr=udp%3a%2f%2ftracker.cyberia.is%3a6969%2fannounce&tr=udp%3a%2f%2ftracker.moeking.me%3a6969%2fannounce&tr=udp%3a%2f%2f9.rarbg.me%3a2710%2fannounce&tr=udp%3a%2f%2ftracker3.itzmx.com%3a6961%2fannounce
```

Once downloaded your model folder should look like this:
```
    ./models
    └── pytorch-gpt2-xl-aid2-v5
        ├── config.json
        ├── merges.txt
        ├── pytorch_model.bin
        └── vocab.json
```


To play, just enter the folder and run "play.py" with python3. From the command line:
```
cd Clover-Edition
python3 play.py
```


##### Color support on Windows (All methods untested. Please report if they do or do not work.):

* Install a python package called `colorama` and it should work. This may already be installed by pip. Which I believe is installed automatically with python. Tell me if color works out of the box on windows now.
* Install a windows program called "ansi.sys"
* Windows 10 users can edit a registry key (look up `Registry Editor`) at `HKEY_CURRENT_USER\Console\VirtualTerminalLevel` to `1` to permanently enable color support
* user a bat program to enable the `ENABLE_VIRTUAL_TERMINAL_PROCESSING` flag via the `SetConsoleMode` API (not sure what the exact .bat command would be), then run the python script. (If someone figures this out I can put it in the repo and windows users can just run it without doing anything.)
* use the new "Windows Terminal" which allegedly supports color by default and is in beta. You currently have to install it from the windows store until it is officially released

#### Datasets and retraining the AI
---------------

I threw together a quick page of some tips [here](DATASETS.md). I plan to throw any links to interesting datasets or guides for training and finetuing the AI there. Please send me anything interesting.

#### Community
------------------------

See that github issues page? Post any questions, requests, or problems there if you are willing to create a github account. Unless MicroAndSoft deletes us.
Otherwise see:

* **Website**: [4chan Discussion](https://boards.4chan.org/search#/aidungeon%20OR%20%22ai%20dungeon%22)
* **Email**: cloveranon@nuke.africa


#### Contributing
------------------------
Contributions are more than welcome. You can fork the thing and send a  [pull request](https://help.github.com/articles/using-pull-requests/) from your fork. Or you can possibly just edit the files from the github page if it lets you. If not fork the thing and try to edit your fork and submit it back.<|MERGE_RESOLUTION|>--- conflicted
+++ resolved
@@ -26,13 +26,9 @@
  * Ability to save custom prompts
 * A much larger library of fan made starting prompts
 * Better config file
-<<<<<<< HEAD
 * Repetition Penalty to reduce AI looping behavior
-* Half precision floating point using less GPU memory (you still need 8GB+)
-=======
 * Half precision floating point using less GPU memory (you still need ~~11~~ ~~8~~ 4-6GB)
 * Lots of changes to story history sampling/truncation to hopefully stay on track with longer games
->>>>>>> 2df6340b
 * Eventually hope to improve the AI itself, but this will take some time
 
 #### Installation Instructions:
