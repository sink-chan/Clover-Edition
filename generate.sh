#!/bin/bash
<<<<<<< HEAD
START=0
END=25
for ((I=0;I<END;I++));
=======
START=25
END=50
for ((I=START;I<END;I++));
>>>>>>> 92c5710c
do
	python3 main.py "$(($I * 2))" "$(( ($I + 1) * 2 ))" &
done<|MERGE_RESOLUTION|>--- conflicted
+++ resolved
@@ -1,13 +1,8 @@
 #!/bin/bash
-<<<<<<< HEAD
-START=0
-END=25
-for ((I=0;I<END;I++));
-=======
+
 START=25
 END=50
 for ((I=START;I<END;I++));
->>>>>>> 92c5710c
 do
 	python3 main.py "$(($I * 2))" "$(( ($I + 1) * 2 ))" &
 done