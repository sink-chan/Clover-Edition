var prompts = ["You enter a dungeon with your trusty sword and shield. You are searching for the evil necromancer who killed your family and have heard that he resides at the bottom of the dungeon, guarded by legions of the undead. You enter the first door and see"]

start_text = "<span id='a'>Adventurer@AIDungeon</span>:<span id='b'>~</span><span id='c'>$</span> ./EnterDungeon \n <br/><!-- laglaglaglaglaglaglaglaglaglaglag-->"

input_form = '<form><input type="text" choice="your_choice"></form>'


var acceptInput=false
var action_waiting = false
var inputStr = ""
var typing = false
var should_blink = false
var blinkCounter = 0
var action_list = ["You attack", "You tell", "You use", "You go"]
var prompt_num = 0
var seed_max = 1000
var seed_min = 0
var seed = Math.floor(Math.random() * (+seed_max - +seed_min)) + +seed_min; 
//var seed = 108
console.log("Seed is ", seed)

function isMobileDevice() {
    return /Android|webOS|iPhone|iPad|iPod|BlackBerry|IEMobile|Opera Mini/i.test(navigator.userAgent) 
};

<<<<<<< HEAD
    
function checkButtonDisplay()
    if(typing==false){
        console.log("Mobile device");
        document.getElementById('buttons').style.visibility='visible';
    }
    else{
        setTimeout(checkButtonDisplay, 1000);
        console.log("Not mobile device");
        document.getElementById('buttons').style.visibility='hidden';
=======

function buttonCheck(){
    if(typing == true){
        setTimeout(buttonCheck, 500);
    }
    else{
        document.getElementById('buttons').style.visibility='visible';
>>>>>>> 18ed0538
    }
}

var StoryTracker = {
    firstStory: null,
    lastStory: null,
    lastAction: null,
    actions: [],
    results: [],
    choices: [],
    action_int: 0,
    startPrompt: prompts[prompt_num],
    
    getFirstStory:function(){
        console.log("Requesting first story")
        Typer.appendToText(StoryTracker.startPrompt)
        StoryTracker.requestFirstStory(StoryTracker.startPrompt)
    
    },
    
    addNextStory:function(story){
        StoryTracker.lastStory = story
        if (StoryTracker.firstStory == null){
            StoryTracker.firstStory = StoryTracker.startPrompt + story
        }
            
        StoryTracker.makeActionRequests(StoryTracker.firstStory + StoryTracker.lastStory)
        Typer.appendToText(story)
        Typer.appendToText("\n\nOptions:")
    },
    
    actionWait:function(){
    
        if(action_waiting == true){
            if(typing == true || acceptInput == true){
                setTimeout(StoryTracker.actionWait, 5000);
            }
            else{
                Typer.appendToText(" Generating...")
            }
        }
    
    },

    
    addNextAction:function(action_result){
    
        action_waiting = false
    
        var action_results = JSON.parse(action_result)
    
        for (i = 0; i < 4; i++){
            
            action_result = action_results[i]

            action = action_result[0]
            result = action_result[1]
            
            StoryTracker.actions.push(action)
            StoryTracker.results.push(result)
            var print_action = "\n" + String(StoryTracker.action_int) + ") " + action
            StoryTracker.action_int += 1
            Typer.appendToText(print_action)

            if (StoryTracker.action_int > 3){
                Typer.appendToText("\nWhich action do you choose? ")
                StoryTracker.action_int = 0      
                acceptInput = true
<<<<<<< HEAD
                if(isMobileDevice(){
                    setTimeout(checkButtonDisplay, 1000);
=======
                
                if(isMobileDevice()){
                    setTimeout(buttonCheck, 500);
>>>>>>> 18ed0538
                }
            }
        }
        
    },
    
    makeActionRequests:function(prompt){
    
        StoryTracker.actions = []
        StoryTracker.results = []
        
        StoryTracker.requestActions(prompt, JSON.stringify(StoryTracker.choices))
    },

    
    requestFirstStory:function(prompt){
	    $.post("/generate", {actions: false, seed, prompt_num},
	      StoryTracker.addNextStory)
    },
    
    requestActions:function(prompt, choices){
	    $.post("/generate", {actions: true, seed, prompt_num, prompt, choices},
	      StoryTracker.addNextAction)
    },

    processInput:function(){
        var choice_int = parseInt(inputStr, 10)
        
        if(choice_int >= 0 && choice_int <= 3){
            
            console.log("choice_int is %d", choice_int)
            StoryTracker.choices.push(choice_int)
            StoryTracker.lastAction = StoryTracker.actions[choice_int]
            StoryTracker.lastStory = StoryTracker.results[choice_int]
            StoryTracker.makeActionRequests(StoryTracker.firstStory + StoryTracker.lastStory)
            action_waiting = true
            setTimeout(StoryTracker.actionWait, 4000);
            Typer.appendToText("\n")
            Typer.appendToText(StoryTracker.lastStory)
            Typer.appendToText("\n\nOptions:")
        }
        else{
        
            Typer.appendToText("Invalid choice. Must be a number from 0 to 3. \n")
            Typer.appendToText("\nWhich action do you choose? ")
            acceptInput = true
            
                        
            if(isMobileDevice()){
                setTimeout(buttonCheck, 500);
            }
        
            
        }
        
        
        inputStr = ""
    }
}

var Typer={
	text: null,
	accessCountimer:null,
	index:0, 
	speed:2,
	startBlinker: function(){
		accessCountimer=setInterval(function(){Typer.blinkCursor()},500) 
	},
 
	content:function(){
		return $("#console").html()
	},
	
	appendToText:function(str){
	    str = str.replace(".", "." + "<!-- laglag-->")
	    typing = true
	    Typer.text = Typer.text + str;
	},
 
	addText:function(){
	
	    if (Typer.index <= Typer.text.length) {
		    var cont=Typer.content() 
		    if(cont.substring(cont.length-1,cont.length)=="|") 
			    $("#console").html($("#console").html().substring(0,cont.length-1)) 

            if (Typer.text.substring(Typer.index, Typer.index + Typer.speed).includes(".")){
                Typer.index += 1
            }
		    else{
		    Typer.index+=Typer.speed
		    }	
		    var text=Typer.text.substring(0,Typer.index)
		    var rtn= new RegExp("\n", "g") 
A solution would be to add position: relative for the button. This will move it above the label.
		    $("#console").html(text.replace(rtn,"<br/>"))
		}
		else{
		    typing = false
		}
		
	},
 
	blinkCursor:function(){ 
	
	    if(should_blink == true){
	
	        if(blinkCounter > 10){
		        var cont=this.content() 
		
		        if(cont.substring(cont.length-1,cont.length)=="|") 
			        $("#console").html($("#console").html().substring(0,cont.length-1)) 
		
		        else
			        $("#console").append("|")
		    }
		    else{
		        blinkCounter += 1
		    }
		
		}
	}
}


function writeAppend(str){
    $("#console").append(str)

}


function startTyping(){
    addTextTimer = setInterval("typeWords()", 25)
 
}


function typeWords() {
	Typer.addText()
}

document.onkeypress = function(evt) {

    if(acceptInput && !isMobileDevice()){
        evt = evt || window.event
        var charCode = evt.keyCode || evt.which

        if(charCode == 13){
            acceptInput = false
            Typer.appendToText("\n")
            StoryTracker.processInput(inputStr)
        }
        else{
        
            var charStr = String.fromCharCode(charCode)
            Typer.appendToText(charStr)
            inputStr = inputStr + charStr
        }
        
    }
}

function onButtonClick(num){

    document.getElementById('buttons').style.visibility='hidden'; 

    if (acceptInput == true){
        acceptInput = false
        num = String(num)
        Typer.appendToText(num)
        Typer.appendToText("\n")
        inputStr = num
        StoryTracker.processInput()
    }
}

function start(){
    
    Typer.speed=1
    Typer.text = ""
    Typer.appendToText(start_text)
    
    StoryTracker.getFirstStory()

    startTyping()
    Typer.startBlinker()
<<<<<<< HEAD
    
=======

    console.log("Not mobile device");
    document.getElementById('buttons').style.visibility='hidden'; 
>>>>>>> 18ed0538
}


$(document).ready(function() {
    start()
})
<|MERGE_RESOLUTION|>--- conflicted
+++ resolved
@@ -23,7 +23,6 @@
     return /Android|webOS|iPhone|iPad|iPod|BlackBerry|IEMobile|Opera Mini/i.test(navigator.userAgent) 
 };
 
-<<<<<<< HEAD
     
 function checkButtonDisplay()
     if(typing==false){
@@ -34,15 +33,7 @@
         setTimeout(checkButtonDisplay, 1000);
         console.log("Not mobile device");
         document.getElementById('buttons').style.visibility='hidden';
-=======
-
-function buttonCheck(){
-    if(typing == true){
-        setTimeout(buttonCheck, 500);
-    }
-    else{
-        document.getElementById('buttons').style.visibility='visible';
->>>>>>> 18ed0538
+
     }
 }
 
@@ -111,14 +102,10 @@
                 Typer.appendToText("\nWhich action do you choose? ")
                 StoryTracker.action_int = 0      
                 acceptInput = true
-<<<<<<< HEAD
+
                 if(isMobileDevice(){
                     setTimeout(checkButtonDisplay, 1000);
-=======
-                
-                if(isMobileDevice()){
-                    setTimeout(buttonCheck, 500);
->>>>>>> 18ed0538
+
                 }
             }
         }
@@ -305,13 +292,7 @@
 
     startTyping()
     Typer.startBlinker()
-<<<<<<< HEAD
-    
-=======
-
-    console.log("Not mobile device");
-    document.getElementById('buttons').style.visibility='hidden'; 
->>>>>>> 18ed0538
+
 }
 
 
