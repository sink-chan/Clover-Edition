--- conflicted
+++ resolved
@@ -1,13 +1,7 @@
 from pathlib import Path
-<<<<<<< HEAD
-
-with open(Path("interface", "start-message.txt"), "r") as file:
-    print("\x1B[7m" + file.read() + "\x1B[27m")
-=======
 #remove this in a few days
 with open(Path('interface', 'start-message.txt'), 'r') as file:
     print('\x1B[7m'+file.read()+'\x1B[27m')
->>>>>>> 2a8e74c5
 import gc
 import random
 import torch
@@ -175,23 +169,6 @@
     with open(Path("interface", "subTitle.txt"), "r", encoding="utf-8") as file:
         cols = get_terminal_size()[0]
         for line in file:
-<<<<<<< HEAD
-            line = re.sub(r"\n", "", line)
-            line = line[:cols]
-            # fills in the graphic using reverse video mode substituted into the areas between |'s
-            colPrint(
-                re.sub(
-                    r"\|[ _]*\|", lambda x: "\x1B[7m" + x.group(0) + "\x1B[27m", line
-                ),
-                colors["subtitle"],
-                False,
-            )
-
-    colPrint(
-        "Go to https://github.com/cloveranon/Clover-Edition/ or email cloveranon@nuke.africa for bug reports, help, and feature requests.",
-        colors["subsubtitle"],
-    )
-=======
             line=re.sub(r'\n', '', line)
             line=line[:cols]
             #fills in the graphic using reverse video mode substituted into the areas between |'s
@@ -199,7 +176,6 @@
 
     print()
     colPrint("Go to https://github.com/cloveranon/Clover-Edition/ or email cloveranon@nuke.africa for bug reports, help, and feature requests.", colors['subsubtitle'])
->>>>>>> 2a8e74c5
 
     while True:
         # May be needed to avoid out of mem
@@ -211,14 +187,7 @@
 
         print("\n\n")
 
-<<<<<<< HEAD
-        colPrint(
-            "0: Pick Prompt From File (Default if you type nothing)\n1: Write Custom Prompt",
-            colors["menu"],
-        )
-=======
         colPrint("0: Pick Prompt From File (Default if you type nothing)\n1: Write Custom Prompt", colors['menu'])
->>>>>>> 2a8e74c5
 
         if getNumberInput(1) == 1:
             with open(
