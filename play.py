from pathlib import Path

# remove this in a few days
with open(Path('interface', 'start-message.txt'), 'r') as file:
    print('\x1B[7m' + file.read() + '\x1B[27m')
import gc
import torch
import random
from random import shuffle

from getconfig import config
from storymanager import Story
from utils import *
from gpt2generator import GPT2Generator
from interface import instructions

# add color for windows users that install colorama
#   It is not necessary to install colorama on most systems
try:
    import colorama

    colorama.init()
except ModuleNotFoundError:
    pass

logger.info("Colab detected: {}".format(in_colab()))

<<<<<<< HEAD
def select_file(p=Path("prompts")):
    if p.is_dir():
        files = [x for x in p.iterdir()]
        # TODO: make this a config option (although really it should be random)
        shuffle(files)
        list_items([f.name for f in files], "menu")
        return select_file(files[input_number(len(files) - 1)])
    else:
        with p.open("r", encoding="utf-8") as file:
            try:
                lines = file.read().strip().split('\n')
                if len(lines) < 2:
                    context = ""
                    prompt = lines[0]
                else:
                    context = lines[0]
                    prompt = lines[1]
            except IOError:
                return None, None
        return context, prompt


=======
>>>>>>> a97a9239
def get_generator():
    output(
        "\nInitializing AI Engine! (This might take a few minutes)",
        "loading-message", end="\n\n"
    )
    models = [x for x in Path('models').iterdir() if x.is_dir()]
    if not models:
        raise FileNotFoundError(
            'There are no models in the models directory! You must download a pytorch compatible model!')
    elif len(models) > 1:
        output("You have multiple models in your models folder. Please select one to load:", 'message')
        for n, model_path in enumerate(models):
            output("{}: {}".format(n, model_path.name), 'menu')

        model = models[input_number(len(models) - 1)]
    else:
        model = models[0]
        logger.info("Using model: " + str(model))
    return GPT2Generator(
        model_path=model,
        generate_num=settings.getint("generate-num"),
        temperature=settings.getfloat("temp"),
        top_k=settings.getint("top-keks"),
        top_p=settings.getfloat("top-p"),
        repetition_penalty=settings.getfloat("rep-pen"),
    )


if not Path("prompts", "Anime").exists():
    try:
        import pastebin
    except:
<<<<<<< HEAD
        output("Continuing without downloading prompts...", "error")

=======
        output("Continuing without downloading prompts...", colors["error"], )
>>>>>>> a97a9239


def d20ify_speech(action, d):
    adjectives_say_d01 = [
        "mumble",
        "prattle",
        "incoherently say",
        "whine",
        "ramble",
        "wheeze",
    ]
    adjectives_say_d20 = [
        "successfully",
        "persuasively",
        "expertly",
        "conclusively",
        "dramatically",
        "adroitly",
        "aptly",
    ]
    if d == 1:
        adjective = random.sample(adjectives_say_d01, 1)[0]
        action = "You " + adjective + " " + action
    elif d == 20:
        adjective = random.sample(adjectives_say_d20, 1)[0]
        action = "You " + adjective + " say " + action
    else:
        action = "You say " + action
    return action


def d20ify_action(action, d):
    adjective_action_d01 = [
        "disastrously",
        "incompetently",
        "dangerously",
        "stupidly",
        "horribly",
        "miserably",
        "sadly",
    ]
    adjective_action_d20 = [
        "successfully",
        "expertly",
        "conclusively",
        "adroitly",
        "aptly",
        "masterfully",
    ]
    if d == 1:
        adjective = random.sample(adjective_action_d01, 1)[
            0
        ]
        action = "You " + adjective + " fail to " + action
    elif d < 5:
        action = "You attempt to " + action
    elif d < 10:
        action = "You try to " + action
    elif d < 15:
        action = "You start to " + action
    elif d < 20:
        action = "You " + action
    else:
        adjective = random.sample(adjective_action_d20, 1)[
            0
        ]
        action = "You " + adjective + " " + action
    return action


def load_prompt(f):
    with f.open('r', encoding="utf-8") as file:
        try:
            lines = file.read().strip().split('\n')
            if len(lines) < 2:
                context = lines[0]
                prompt = ""
            elif len(lines) == 2:
                context = lines[0]
                prompt = lines[1]
            else:
                context = ' '.join(lines[0:-1])
                prompt = lines[-1]
            return context, prompt
        except IOError:
            output("Something went wrong; aborting. ", colors["error"])
    return None, None


def new_story(generator, context, prompt, memory=None, first_result=None):
    if memory is None:
        memory = []
    context = context.strip()
    prompt = prompt.strip()
    story = Story(generator, context, memory)
    if first_result is None:
        story.act(prompt)
    else:
        story.actions.append(prompt)
        story.results.append(first_result)
    story.print_story()
    return story


def save_story(story):
    """Saves the existing story to a json file in the saves directory to be resumed later."""
    savefile = story.savefile
    while True:
        print()
        temp_savefile = input_line("Please enter a name for this save: ",
                                   "query", "user-text")
        savefile = temp_savefile if len(temp_savefile.strip()) > 0 else savefile
        if len(savefile.strip()) == 0:
            output("Please enter a valid savefile name. ", "error")
        else:
            break
    savefile = os.path.splitext(remove_prefix(savefile, "saves/").strip())[0]
    story.savefile = savefile
    savedata = story.to_json()
    finalpath = "saves/" + savefile + ".json"
    try:
        os.makedirs(os.path.dirname(finalpath), exist_ok=True)
    except OSError:
        output("Error when creating subdirectory; aborting. ", colors["error"])
    with open(finalpath, 'w') as f:
        try:
            f.write(savedata)
            output("Successfully saved to " + savefile, "message")
        except IOError:
            output("Unable to write to file; aborting. ", "error")


<<<<<<< HEAD
def load_story():
    """Prompts the user for a save file stored in the saves directory,
    and returns a valid story, as well as the prompt and starting context if the story is successfully loaded.
    Otherwise, returns None, None, None"""
    savefile = input_line("Enter the save you want to load: ",
                          "query", "user-text")
    if savefile.strip() == "":
        output("Invalid savename. ", "error")
        return None, None, None
    else:
=======
def load_story(f):
    with f.open('r', encoding="utf-8") as file:
>>>>>>> a97a9239
        try:
            story = Story(generator, "")
            story.savefile = os.path.splitext(file.name.strip())
            story.from_json(file.read())
            return story, story.context, story.actions[-1] if len(story.actions) > 0 else ""
        except FileNotFoundError:
<<<<<<< HEAD
            output("Save file not found. ", "error")
            return None, None, None
        except IOError:
            output("Something wrong occurred when attempting to load the file. ", "error")
            return None, None, None
=======
            output("Save file not found. ", colors["error"])
        except IOError:
            output("Something went wrong; aborting. ", colors["error"])
    return None, None, None
>>>>>>> a97a9239


def alter_text(text):
    if use_ptoolkit():
        return edit_multiline(text).strip()

    sentences = sentence_split(text)
    while True:
        output(" ".join(sentences), 'menu')
        list_items(
            [
                "Edit a sentence.",
                "Remove a sentence.",
                "Add a sentence.",
                "Edit entire prompt.",
                "Save and finish."
            ], 'menu')
        try:
            i = input_number(4)
        except:
            continue
        if i == 0:
            while True:
                output("Choose the sentence you want to edit.", "menu")
                list_items(sentences + ["(Back)"], "menu")
                i = input_number(len(sentences))
                if i == len(sentences):
                    break
                else:
                    output(sentences[i], 'menu')
                    res = input_line("Enter the altered sentence: ", 'menu').strip()
                    if len(res) == 0:
                        output("Invalid sentence entered: returning to previous menu. ", 'error')
                        continue
                    sentences[i] = res
        elif i == 1:
            while True:
                output("Choose the sentence you want to remove.", "menu")
                list_items(sentences + ["(Back)"], "menu")
                i = input_number(len(sentences))
                if i == len(sentences):
                    break
                else:
                    del sentences[i]
        elif i == 2:
            while True:
                output("Choose the sentence you want to insert after.", "menu")
                list_items(["(Beginning)"] + sentences + ["(Back)"], "menu")
                max = len(sentences) + 1
                i = input_number(max)
                if i == max:
                    break
                else:
                    res = input_line("Enter the new sentence: ", 'menu').strip()
                    if len(res) == 0:
                        output("Invalid sentence entered: returning to previous menu. ", 'error')
                        continue
                    sentences.insert(i, res)
        elif i == 3:
            output(" ".join(sentences), 'menu')
            res = input_line("Enter the new altered prompt: ", 'menu').strip()
            if len(res) == 0:
                output("Invalid prompt entered: returning to previous menu. ", 'error')
                continue
            text = res
            sentences = sentence_split(res)
        elif i == 4:
            break
    return " ".join(sentences).strip()


def play(generator):
    print()

    with open(Path("interface", "mainTitle.txt"), "r", encoding="utf-8") as file:
        output(file.read(), "title", wrap=False, beg='')

    with open(Path("interface", "subTitle.txt"), "r", encoding="utf-8") as file:
        cols = termWidth
        for line in file:
            line=re.sub(r'\n', '', line)
            line=line[:cols]
            #fills in the graphic using reverse video mode substituted into the areas between |'s
            if use_ptoolkit():
                style = Style.from_dict({
                    'nor': ptcolors['subtitle'],
                    'rev': ptcolors['subtitle'] + ' reverse',
                })
                text = re.sub(r'\|[ _]*(\||$)', lambda x: '<rev>'+x.group(0)+'</rev>', line)
                print_formatted_text(HTML('<nor>' + text + '</nor>'), style=style)
            else:
                output(re.sub(r'\|[ _]*(\||$)', lambda x: '\x1B[7m' + x.group(0) + '\x1B[27m', line), 'subtitle',
                       wrap=False, beg='')

    output("Go to https://github.com/cloveranon/Clover-Edition/ "
           "or email cloveranon@nuke.africa for bug reports, help, and feature requests.",
           'subsubtitle')

    # Prevent reference before assignment
    story = None
    context = None
    prompt = None

    while True:
        # May be needed to avoid out of mem
        gc.collect()
        torch.cuda.empty_cache()

        list_items(["Pick Prompt From File (Default if you type nothing)", "Write Custom Prompt", "Load a Saved Game"],
                   'menu')
        new_game_option = input_number(2)

        if new_game_option == 0:
<<<<<<< HEAD
            context, prompt = select_file()
            if context is None and prompt is None:
                output("Invalid prompt and context. Please try another file. ", "error")
=======
            prompt_file = select_file(Path("prompts"), ".txt")
            if prompt_file:
                context, prompt = load_prompt(prompt_file)
            else:
>>>>>>> a97a9239
                continue
        elif new_game_option == 1:
            with open(
                    Path("interface", "prompt-instructions.txt"), "r", encoding="utf-8"
            ) as file:
                output(file.read(), "instructions", wrap=False)
            if use_ptoolkit():
                output("Context>", "main-prompt")
                context = edit_multiline()
                output("Prompt>", "main-prompt")
                prompt = edit_multiline()
            else:
                context = input_line("Context> ", "main-prompt", "user-text")
                prompt = input_line("Prompt> ", "main-prompt", "user-text")
            filename = input_line(
                "Name to save prompt as? (Leave blank for no save): ",
                "query",
                "user-text",
            )
            filename = re.sub(
                "-$", "", re.sub("^-", "", re.sub("[^a-zA-Z0-9_-]+", "-", filename))
            )
            if filename != "":
                try:
                    with open(
                            Path("prompts", filename + ".txt"), "w", encoding="utf-8"
                    ) as f:
                        f.write(context + "\n" + prompt)
                except IOError:
                    output("Permission error! Unable to save custom prompt. ", "error")
        elif new_game_option == 2:
            story_file = select_file(Path("saves"), ".json")
            if story_file:
                story, context, prompt = load_story(story_file)
                if not story:
                    continue
            else:
                continue

        if len((context + prompt).strip()) == 0:
            output("Story has no prompt or context. Please enter a valid custom prompt. ", "error")
            continue

        instructions()

        if story is None:
            output("Generating story...", "loading-message")
            story = new_story(generator, context, prompt)
        else:
            output("Loading story...", "loading-message")
            story.print_story()

        while True:
            # Generate suggested actions
            act_alts = settings.getint("action-sugg")
            if act_alts > 0:
                # TODO change this to two messages for different colors
                suggested_actions = []
<<<<<<< HEAD
                output("\nSuggested actions:", "selection-value")
=======
                output("Suggested actions:", colors["selection-value"])
>>>>>>> a97a9239
                action_suggestion_lines = 2
                for i in range(act_alts):
                    suggested_action = story.get_suggestion()
                    if len(suggested_action.strip()) > 0:
                        j = len(suggested_actions)
                        suggested_actions.append(suggested_action)
<<<<<<< HEAD
                        suggestion = "{}> {}".format(j, suggested_action)
                        action_suggestion_lines += output(suggestion, "selection-value")
                print()
=======
                        suggestion = "{}) {}".format(j, suggested_action)
                        action_suggestion_lines += \
                            output(suggestion, colors["selection-value"], beg='' if i != 0 else None)
>>>>>>> a97a9239

            bell()
            print()
            action = input_line("> You ", "main-prompt", "user-text")

            # Clear suggestions and user input
            if act_alts > 0:
                action_suggestion_lines += 2
<<<<<<< HEAD
                clear_lines(action_suggestion_lines)

            cmdRegex = re.search("^/([^ ]+) *(.*)$", action)
=======
                if not IN_COLAB:
                    clear_lines(action_suggestion_lines)

            cmd_regex = re.search(r"^/([^ ]+) *(.*)$", action)
>>>>>>> a97a9239

            # If this is a command
            if cmd_regex:
                action = cmd_regex.group(1)
                cmd_args = cmd_regex.group(2).strip().split()
                if action == "set":
<<<<<<< HEAD
                    if len(cmdArgs) < 2:
                        output("Invalid number of arguments for set command. ", "error")
=======
                    if len(cmd_args) < 2:
                        output("Invalid number of arguments for set command. ", colors["error"])
>>>>>>> a97a9239
                        instructions()
                        continue
                    if cmd_args[0] in settings:
                        curr_setting_val = settings[cmd_args[0]]
                        output(
                            "Current Value of {}: {}     Changing to: {}".format(
                                cmd_args[0], curr_setting_val, cmd_args[1]
                            )
                        )
<<<<<<< HEAD
                        settings[cmdArgs[0]] = cmdArgs[1]
                        output("Save config file?", "query")
=======
                        settings[cmd_args[0]] = cmd_args[1]
                        output("Save config file?", colors["query"])
>>>>>>> a97a9239
                        output(
                            "Saving an invalid option will corrupt file! ", "error"
                        )
                        if (
                                input_line(
                                    "y/n? >",
                                    "selection-prompt",
                                    "selection-value",
                                )
                                == "y"
                        ):
<<<<<<< HEAD
                          try:
                            with open("config.ini", "w", encoding="utf-8") as file:
                                config.write(file)
                          except IOError:
                            output("Permission error! Changes will not be saved for next session.", "error")
=======
                            try:
                                with open("config.ini", "w", encoding="utf-8") as file:
                                    config.write(file)
                            except IOError:
                                output("Permission error! Changes will not be saved for next session.", colors["error"])
>>>>>>> a97a9239
                    else:
                        output("Invalid setting", "error")
                        instructions()

                elif action == "menu":
                    if input_bool("Do you want to save? (y/N): ", "query", "user-text"):
                        save_story(story)
                    story = None
                    context = None
                    prompt = None
                    break

                elif action == "restart":
                    output("Restarting story...", "loading-message")
                    if len((context + prompt).strip()) == 0:
                        output("Story has no prompt or context. Please enter a valid prompt. ", "error")
                        continue
                    story = new_story(generator, story.context, prompt)

                elif action == "quit":
                    if input_bool("Do you want to save? (y/N): ", "query", "user-text"):
                        save_story(story)
                    exit()

                elif action == "help":
                    instructions()

                elif action == "print":
                    use_wrap = input_bool("Print with wrapping? (y/N): ", "query", "user-text")
                    use_color = input_bool("Print with colors? (y/N): ", "query", "user-text")
                    output("Printing story...", "message")
                    story.print_story(wrap=use_wrap, color=use_color)

                elif action == "retry":
                    if len(story.actions) < 2:
                        output("Restarting story...", "loading-message")
                        if len((context + prompt).strip()) == 0:
                            output("Story has no prompt or context. Please enter a valid prompt. ", "error")
                            continue
                        story = new_story(generator, story.context, prompt)
                        continue
                    else:
                        new_action = story.actions[-1]
                        story.revert()
                        result = story.act(new_action)
                        if story.is_looping():
                            story.revert()
                            output("That action caused the model to start looping. Try something else instead. ",
                                   "error")
                            continue
                        story.print_last()

                elif action == "revert":
                    if len(story.actions) < 2:
                        output("You can't go back any farther. ", "error")
                        continue
                    story.revert()
                    output("Last action reverted. ", "message")
                    story.print_last()

                elif action == "alter":
                    story.results[-1] = alter_text(story.results[-1])
                    story.print_last()

                elif action == "context":
                    story.context = alter_text(story.context)
                    story.print_last()

                elif action == "remember":
                    memory = cmd_regex.group(2).strip()
                    if len(memory) > 0:
                        memory = re.sub("^[Tt]hat +(.*)", "\\1", memory)
                        memory = memory.strip('.')
                        memory = memory.strip('!')
                        memory = memory.strip('?')
<<<<<<< HEAD
                        story.memory.append(memory.capitalize() + ".")
                        output("You remember " + memory + ". ", "message")
=======
                        story.memory.append(memory[0].upper() + memory[1:] + ".")
                        output("You remember " + memory + ". ", colors["message"])
>>>>>>> a97a9239
                    else:
                        output("Please enter something valid to remember. ", "error")

                elif action == "forget":
                    while True:
                        i = 0
                        output("Select a memory to forget: ", "menu")
                        list_items(story.memory + ["(Finish)"], "menu")
                        i = input_number(len(story.memory))
                        if i == len(story.memory):
                            break
                        else:
                            del story.memory[i]

                elif action == "save":
                    save_story(story)

                elif action == "load":
<<<<<<< HEAD
                    story, context, prompt = load_story()
                    if story:
                        output("Loading story...", "message")
                        story.print_story()
=======
                    story_file = select_file(Path("saves"), ".json")
                    if story_file:
                        tstory, tcontext, tprompt = load_story(story_file)
                        if tstory:
                            output("Loading story...", colors["message"])
                            story = tstory
                            context = tcontext
                            prompt = tprompt
                            story.print_story()
                        else:
                            story.print_last()
                    else:
                        story.print_last()

                elif action == "summarize":
                    first_result = story.results[-1]
                    output(story.context, colors["user-text"], "(YOUR SUMMARY HERE)", colors["message"])
                    output(story.results[-1], colors["ai-text"])
                    new_prompt = input_line("Enter the summary for the new story: ",
                                            colors["query"], colors["user-text"])
                    new_prompt = format_result(new_prompt)
                    if len(new_prompt) == 0:
                        output("Invalid new prompt; cancelling. ", colors["error"])
                        story.print_last()
                        continue
                    if input_bool("Do you want to save your previous story? (y/N): ",
                                  colors["query"], colors["user-text"]):
                        save_story(story)
                    story = new_story(generator, context, new_prompt, memory=story.memory, first_result=first_result)
>>>>>>> a97a9239

                else:
                    output("Invalid command: " + action, "error")

            # Otherwise this is just a normal action.
            else:
                action = format_result(action)

                # If we're using suggestions and a player entered one
                if act_alts > 0:
                    # Options to select a suggestion action
                    if action in [str(i) for i in range(len(suggested_actions))]:
                        action = suggested_actions[int(action)]

                # If the player enters a story insert.
                if action != "" and action[0] == "!":
                    if len(action) == 1:
                        output("Invalid story insert. ", colors["error"])
                        continue
                    action = action[1:]
                    output(format_result(action), colors["user-text"])

                # If the player enters a real action
                elif action != "":
                    # Roll a 20 sided dice to make things interesting
                    d = random.randint(1, 20)
                    logger.debug("roll d20=%s", d)
                    # If it says 'You say "' then it's still dialouge. Normalise it by removing `You say `, we will add again soon
                    action = re.sub("^ ?[Yy]ou say [\"']", '"', action)
                    if any(action.lstrip().startswith(t) for t in ['"', "'"]):
                        if settings.getboolean("action-d20"):
                            action = d20ify_speech(action, d)
                        else:
                            action = "You say " + action
                        logger.info("%r. %r, %r", action, any(action.lstrip().startswith(t) for t in ['"', "'"]),
                                    settings.getboolean("action-d20"))
                    else:
                        action = first_to_second_person(action)
                        if not action.lower().startswith(
                                "you "
                        ) and not action.lower().startswith("i "):
                            action = action[0].lower() + action[1:]
                            # roll a d20
                            if settings.getboolean("action-d20"):
                                action = d20ify_action(action, d)
                            else:
                                action = "You " + action
                        if action[-1] not in [".", "?", "!"]:
                            action = action + "."
                    # Prompt the user with the formatted action
                    output("> " + format_result(action), colors["transformed-user-text"])

<<<<<<< HEAD
                if use_ptoolkit():
                    action = ptprompt("For REAL: ", default="%s" % action)

                output("> " + format_result(action), "transformed-user-text")

=======
                # Get a result from the AI
>>>>>>> a97a9239
                result = story.act(action)

                # Check for loops
                if story.is_looping():
                    story.revert()
                    output("That action caused the model to start looping. Try something else instead. ",
                           "error")

                # If the player won, ask them if they want to continue or not.
                if player_won(result):
<<<<<<< HEAD
                    output(result, "ai-text")
                    output("YOU WON. CONGRATULATIONS", "error")
=======
                    output(result, colors["ai-text"])
                    output("YOU WON. CONGRATULATIONS", colors["message"])
>>>>>>> a97a9239
                    list_items(["Start a New Game", "\"I'm not done yet!\" (If you still want to play)"])
                    choice = input_number(1)
                    if choice == 0:
                        story = None
                        context = None
                        prompt = None
                        break
                    else:
                        output("Sorry about that...where were we?", "query")

                # If the player lost, ask them if they want to continue or not.
                elif player_died(result):
<<<<<<< HEAD
                    output(result, "ai-text")
                    output("YOU DIED. GAME OVER", "error")
=======
                    output(result, colors["ai-text"])
                    output("YOU DIED. GAME OVER", colors["message"])
>>>>>>> a97a9239
                    list_items(["Start a New Game", "\"I'm not dead yet!\" (If you didn't actually die)"])
                    choice = input_number(1)
                    if choice == 0:
                        story = None
                        context = None
                        prompt = None
                        break
                    else:
<<<<<<< HEAD
                        output("Sorry about that...where were we?", "query")
                        
                output(result, "ai-text")
=======
                        output("Sorry about that...where were we?", colors["query"])

                # Output the AI's result.
                output(result, colors["ai-text"])
>>>>>>> a97a9239


# This is here for rapid development, without reloading the model. You import play into a jupyternotebook with autoreload
if __name__ == "__main__":
    with open(Path("interface", "clover"), "r", encoding="utf-8") as file:
        print(file.read())
    generator = get_generator()
    play(generator)<|MERGE_RESOLUTION|>--- conflicted
+++ resolved
@@ -5,8 +5,6 @@
     print('\x1B[7m' + file.read() + '\x1B[27m')
 import gc
 import torch
-import random
-from random import shuffle
 
 from getconfig import config
 from storymanager import Story
@@ -25,31 +23,6 @@
 
 logger.info("Colab detected: {}".format(in_colab()))
 
-<<<<<<< HEAD
-def select_file(p=Path("prompts")):
-    if p.is_dir():
-        files = [x for x in p.iterdir()]
-        # TODO: make this a config option (although really it should be random)
-        shuffle(files)
-        list_items([f.name for f in files], "menu")
-        return select_file(files[input_number(len(files) - 1)])
-    else:
-        with p.open("r", encoding="utf-8") as file:
-            try:
-                lines = file.read().strip().split('\n')
-                if len(lines) < 2:
-                    context = ""
-                    prompt = lines[0]
-                else:
-                    context = lines[0]
-                    prompt = lines[1]
-            except IOError:
-                return None, None
-        return context, prompt
-
-
-=======
->>>>>>> a97a9239
 def get_generator():
     output(
         "\nInitializing AI Engine! (This might take a few minutes)",
@@ -82,12 +55,7 @@
     try:
         import pastebin
     except:
-<<<<<<< HEAD
         output("Continuing without downloading prompts...", "error")
-
-=======
-        output("Continuing without downloading prompts...", colors["error"], )
->>>>>>> a97a9239
 
 
 def d20ify_speech(action, d):
@@ -173,7 +141,7 @@
                 prompt = lines[-1]
             return context, prompt
         except IOError:
-            output("Something went wrong; aborting. ", colors["error"])
+            output("Something went wrong; aborting. ", "error")
     return None, None
 
 
@@ -211,7 +179,7 @@
     try:
         os.makedirs(os.path.dirname(finalpath), exist_ok=True)
     except OSError:
-        output("Error when creating subdirectory; aborting. ", colors["error"])
+        output("Error when creating subdirectory; aborting. ", "error")
     with open(finalpath, 'w') as f:
         try:
             f.write(savedata)
@@ -220,39 +188,18 @@
             output("Unable to write to file; aborting. ", "error")
 
 
-<<<<<<< HEAD
-def load_story():
-    """Prompts the user for a save file stored in the saves directory,
-    and returns a valid story, as well as the prompt and starting context if the story is successfully loaded.
-    Otherwise, returns None, None, None"""
-    savefile = input_line("Enter the save you want to load: ",
-                          "query", "user-text")
-    if savefile.strip() == "":
-        output("Invalid savename. ", "error")
-        return None, None, None
-    else:
-=======
 def load_story(f):
     with f.open('r', encoding="utf-8") as file:
->>>>>>> a97a9239
         try:
             story = Story(generator, "")
             story.savefile = os.path.splitext(file.name.strip())
             story.from_json(file.read())
             return story, story.context, story.actions[-1] if len(story.actions) > 0 else ""
         except FileNotFoundError:
-<<<<<<< HEAD
             output("Save file not found. ", "error")
-            return None, None, None
         except IOError:
-            output("Something wrong occurred when attempting to load the file. ", "error")
-            return None, None, None
-=======
-            output("Save file not found. ", colors["error"])
-        except IOError:
-            output("Something went wrong; aborting. ", colors["error"])
+            output("Something went wrong; aborting. ", "error")
     return None, None, None
->>>>>>> a97a9239
 
 
 def alter_text(text):
@@ -366,16 +313,10 @@
         new_game_option = input_number(2)
 
         if new_game_option == 0:
-<<<<<<< HEAD
-            context, prompt = select_file()
-            if context is None and prompt is None:
-                output("Invalid prompt and context. Please try another file. ", "error")
-=======
             prompt_file = select_file(Path("prompts"), ".txt")
             if prompt_file:
                 context, prompt = load_prompt(prompt_file)
             else:
->>>>>>> a97a9239
                 continue
         elif new_game_option == 1:
             with open(
@@ -434,26 +375,16 @@
             if act_alts > 0:
                 # TODO change this to two messages for different colors
                 suggested_actions = []
-<<<<<<< HEAD
-                output("\nSuggested actions:", "selection-value")
-=======
-                output("Suggested actions:", colors["selection-value"])
->>>>>>> a97a9239
+                output("Suggested actions:", "selection-value")
                 action_suggestion_lines = 2
                 for i in range(act_alts):
                     suggested_action = story.get_suggestion()
                     if len(suggested_action.strip()) > 0:
                         j = len(suggested_actions)
                         suggested_actions.append(suggested_action)
-<<<<<<< HEAD
-                        suggestion = "{}> {}".format(j, suggested_action)
-                        action_suggestion_lines += output(suggestion, "selection-value")
-                print()
-=======
                         suggestion = "{}) {}".format(j, suggested_action)
                         action_suggestion_lines += \
-                            output(suggestion, colors["selection-value"], beg='' if i != 0 else None)
->>>>>>> a97a9239
+                            output(suggestion, "selection-value", beg='' if i != 0 else None)
 
             bell()
             print()
@@ -462,29 +393,18 @@
             # Clear suggestions and user input
             if act_alts > 0:
                 action_suggestion_lines += 2
-<<<<<<< HEAD
-                clear_lines(action_suggestion_lines)
-
-            cmdRegex = re.search("^/([^ ]+) *(.*)$", action)
-=======
                 if not IN_COLAB:
                     clear_lines(action_suggestion_lines)
 
             cmd_regex = re.search(r"^/([^ ]+) *(.*)$", action)
->>>>>>> a97a9239
 
             # If this is a command
             if cmd_regex:
                 action = cmd_regex.group(1)
                 cmd_args = cmd_regex.group(2).strip().split()
                 if action == "set":
-<<<<<<< HEAD
-                    if len(cmdArgs) < 2:
+                    if len(cmd_args) < 2:
                         output("Invalid number of arguments for set command. ", "error")
-=======
-                    if len(cmd_args) < 2:
-                        output("Invalid number of arguments for set command. ", colors["error"])
->>>>>>> a97a9239
                         instructions()
                         continue
                     if cmd_args[0] in settings:
@@ -494,13 +414,8 @@
                                 cmd_args[0], curr_setting_val, cmd_args[1]
                             )
                         )
-<<<<<<< HEAD
-                        settings[cmdArgs[0]] = cmdArgs[1]
+                        settings[cmd_args[0]] = cmd_args[1]
                         output("Save config file?", "query")
-=======
-                        settings[cmd_args[0]] = cmd_args[1]
-                        output("Save config file?", colors["query"])
->>>>>>> a97a9239
                         output(
                             "Saving an invalid option will corrupt file! ", "error"
                         )
@@ -512,19 +427,11 @@
                                 )
                                 == "y"
                         ):
-<<<<<<< HEAD
-                          try:
-                            with open("config.ini", "w", encoding="utf-8") as file:
-                                config.write(file)
-                          except IOError:
-                            output("Permission error! Changes will not be saved for next session.", "error")
-=======
                             try:
                                 with open("config.ini", "w", encoding="utf-8") as file:
                                     config.write(file)
                             except IOError:
-                                output("Permission error! Changes will not be saved for next session.", colors["error"])
->>>>>>> a97a9239
+                                output("Permission error! Changes will not be saved for next session.", "error")
                     else:
                         output("Invalid setting", "error")
                         instructions()
@@ -600,13 +507,8 @@
                         memory = memory.strip('.')
                         memory = memory.strip('!')
                         memory = memory.strip('?')
-<<<<<<< HEAD
-                        story.memory.append(memory.capitalize() + ".")
+                        story.memory.append(memory[0].upper() + memory[1:] + ".")
                         output("You remember " + memory + ". ", "message")
-=======
-                        story.memory.append(memory[0].upper() + memory[1:] + ".")
-                        output("You remember " + memory + ". ", colors["message"])
->>>>>>> a97a9239
                     else:
                         output("Please enter something valid to remember. ", "error")
 
@@ -625,17 +527,11 @@
                     save_story(story)
 
                 elif action == "load":
-<<<<<<< HEAD
-                    story, context, prompt = load_story()
-                    if story:
-                        output("Loading story...", "message")
-                        story.print_story()
-=======
                     story_file = select_file(Path("saves"), ".json")
                     if story_file:
                         tstory, tcontext, tprompt = load_story(story_file)
                         if tstory:
-                            output("Loading story...", colors["message"])
+                            output("Loading story...", "message")
                             story = tstory
                             context = tcontext
                             prompt = tprompt
@@ -647,20 +543,19 @@
 
                 elif action == "summarize":
                     first_result = story.results[-1]
-                    output(story.context, colors["user-text"], "(YOUR SUMMARY HERE)", colors["message"])
-                    output(story.results[-1], colors["ai-text"])
+                    output(story.context, "user-text", "(YOUR SUMMARY HERE)", "message")
+                    output(story.results[-1], "ai-text")
                     new_prompt = input_line("Enter the summary for the new story: ",
-                                            colors["query"], colors["user-text"])
+                                            "query", "user-text")
                     new_prompt = format_result(new_prompt)
                     if len(new_prompt) == 0:
-                        output("Invalid new prompt; cancelling. ", colors["error"])
+                        output("Invalid new prompt; cancelling. ", "error")
                         story.print_last()
                         continue
                     if input_bool("Do you want to save your previous story? (y/N): ",
-                                  colors["query"], colors["user-text"]):
+                                  "query", "user-text"):
                         save_story(story)
                     story = new_story(generator, context, new_prompt, memory=story.memory, first_result=first_result)
->>>>>>> a97a9239
 
                 else:
                     output("Invalid command: " + action, "error")
@@ -678,10 +573,10 @@
                 # If the player enters a story insert.
                 if action != "" and action[0] == "!":
                     if len(action) == 1:
-                        output("Invalid story insert. ", colors["error"])
+                        output("Invalid story insert. ", "error")
                         continue
                     action = action[1:]
-                    output(format_result(action), colors["user-text"])
+                    output(format_result(action), "user-text")
 
                 # If the player enters a real action
                 elif action != "":
@@ -711,17 +606,13 @@
                         if action[-1] not in [".", "?", "!"]:
                             action = action + "."
                     # Prompt the user with the formatted action
-                    output("> " + format_result(action), colors["transformed-user-text"])
-
-<<<<<<< HEAD
+                    output("> " + format_result(action), "transformed-user-text")
+
                 if use_ptoolkit():
                     action = ptprompt("For REAL: ", default="%s" % action)
 
                 output("> " + format_result(action), "transformed-user-text")
 
-=======
-                # Get a result from the AI
->>>>>>> a97a9239
                 result = story.act(action)
 
                 # Check for loops
@@ -732,13 +623,8 @@
 
                 # If the player won, ask them if they want to continue or not.
                 if player_won(result):
-<<<<<<< HEAD
                     output(result, "ai-text")
-                    output("YOU WON. CONGRATULATIONS", "error")
-=======
-                    output(result, colors["ai-text"])
-                    output("YOU WON. CONGRATULATIONS", colors["message"])
->>>>>>> a97a9239
+                    output("YOU WON. CONGRATULATIONS", "message")
                     list_items(["Start a New Game", "\"I'm not done yet!\" (If you still want to play)"])
                     choice = input_number(1)
                     if choice == 0:
@@ -751,13 +637,8 @@
 
                 # If the player lost, ask them if they want to continue or not.
                 elif player_died(result):
-<<<<<<< HEAD
                     output(result, "ai-text")
-                    output("YOU DIED. GAME OVER", "error")
-=======
-                    output(result, colors["ai-text"])
-                    output("YOU DIED. GAME OVER", colors["message"])
->>>>>>> a97a9239
+                    output("YOU DIED. GAME OVER", "message")
                     list_items(["Start a New Game", "\"I'm not dead yet!\" (If you didn't actually die)"])
                     choice = input_number(1)
                     if choice == 0:
@@ -766,16 +647,10 @@
                         prompt = None
                         break
                     else:
-<<<<<<< HEAD
                         output("Sorry about that...where were we?", "query")
-                        
+
+                # Output the AI's result.
                 output(result, "ai-text")
-=======
-                        output("Sorry about that...where were we?", colors["query"])
-
-                # Output the AI's result.
-                output(result, colors["ai-text"])
->>>>>>> a97a9239
 
 
 # This is here for rapid development, without reloading the model. You import play into a jupyternotebook with autoreload
