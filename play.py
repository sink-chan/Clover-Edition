from story.story_manager import *
from generator.gpt2.gpt2_generator import *
from story.utils import *
from termios import tcflush, TCIFLUSH
import time, sys, os
os.environ["TF_CPP_MIN_LOG_LEVEL"] = "3"

def select_game():
    with open(YAML_FILE, 'r') as stream:
        data = yaml.safe_load(stream)

    print("Pick a setting.")
    settings = data["settings"].keys()
    for i, setting in enumerate(settings):
        print_str = str(i) + ") " + setting
        if setting == "fantasy":
            print_str += " (recommended)"
        else:
            print_str += " (experimental)"
        console_print(print_str)
    console_print(str(len(settings)) + ") custom (for advanced players)")
    choice = get_num_options(len(settings)+1)

    if choice == len(settings):

        console_print("Enter a sentence or two that describes the context of who your character is. Ex. ' " +
                        "You are a knight living in the king of Larion. You have a sword and shield.'")
        context = input("Context: ")
        console_print("Enter the first couple sentences to start your adventure off. Ex. " +
                       "'You enter the forest searching for the dragon and see' ")
        prompt = input("Starting Prompt: ")
        return context, prompt

    setting_key = list(settings)[choice]

    print("\nPick a character")
    characters = data["settings"][setting_key]["characters"]
    for i, character in enumerate(characters):
        console_print(str(i) + ") " + character)
    character_key = list(characters)[get_num_options(len(characters))]

    name = input("\nWhat is your name? ")
    setting_description = data["settings"][setting_key]["description"]
    character = data["settings"][setting_key]["characters"][character_key]

    context = "You are " + name + ", a " + character_key + " " + setting_description + \
              "You have a " + character["item1"] + " and a " + character["item2"] + ". "
    prompt_num = np.random.randint(0, len(character["prompts"]))
    prompt = character["prompts"][prompt_num]

    return context, prompt

def instructions():
    text = "\nAI Dungeon 2 Instructions:"
    text += '\n* Enter actions starting with a verb ex. "go to the tavern" or "attack the orc."'
    text += '\n* To speak enter \'say "(thing you want to say)"\' or just "(thing you want to say)" '
    text += '\n* Enter "revert" for any action if you want to undo the last action and result.'
    text += '\n* Finally if you want to end your game and start a new one just enter "restart" for any action. '
    return text

def play_aidungeon_2():

    save_story = input("Help AIDungeon by letting us store your adventure to improve the model? (Y/n) ")
    if save_story.lower() in ["no", "No", "n"]:
        upload_story = False
    else:
        upload_story = True

    print("\nInitializing AI Dungeon! (This might take a few minutes)\n")
    generator = GPT2Generator()
    story_manager = UnconstrainedStoryManager(generator)
    print("\n")

    with open('opening.txt', 'r') as file:
        starter = file.read()
    print(starter)

    while True:
        if story_manager.story != None:
            del story_manager.story

        print("\n\n")
        context, prompt = select_game()
        console_print(instructions())
        print("\nGenerating story...")

        story_manager.start_new_story(prompt, context=context, upload_story=upload_story)

        print("\n")
        console_print(context + str(story_manager.story))
        while True:
            tcflush(sys.stdin, TCIFLUSH)
            action = input("> ")
            if action == "restart":
                break
            elif action == "quit":
                exit()
            elif action == "revert":

                if len(story_manager.story.actions) is 0:
                    console_print("You can't go back any farther. ")
                    continue

                story_manager.story.actions = story_manager.story.actions[:-1]
                story_manager.story.results = story_manager.story.results[:-1]
                console_print("Last action reverted. ")
                if len(story_manager.story.results) > 0:
                    console_print(story_manager.story.results[-1])
                else:
                    console_print(story_manager.story.story_start)
                continue
            elif action == "":
                action = ""

            elif action[0] == '"':
                action = "You say " + action

            else:
                action = action.strip()
                action = action[0].lower() + action[1:]

                action = first_to_second_person(action)

                if "You" not in action:
                    action = "You " + action

                if action[-1] not in [".", "?", "!"]:
                    action = action + "."

                action = "\n> " + action + "\n"

            result = "\n" + story_manager.act(action)

            if player_won(result):
                console_print(result + "\n CONGRATS YOU WIN")
                break
            elif player_died(result):
                console_print(result)
<<<<<<< HEAD
                console_print("YOU DIED. GAME OVER")
                break
=======
                died = input("Did you die? (y/N)")
                if died.lower() in ["yes", "y"]:
                    console_print("YOU DIED. GAME OVER")
                    break
                
>>>>>>> 9c08ff63
            else:
                console_print(result)


if __name__ == '__main__':
    play_aidungeon_2()
<|MERGE_RESOLUTION|>--- conflicted
+++ resolved
@@ -136,16 +136,11 @@
                 break
             elif player_died(result):
                 console_print(result)
-<<<<<<< HEAD
-                console_print("YOU DIED. GAME OVER")
-                break
-=======
                 died = input("Did you die? (y/N)")
                 if died.lower() in ["yes", "y"]:
                     console_print("YOU DIED. GAME OVER")
                     break
                 
->>>>>>> 9c08ff63
             else:
                 console_print(result)
 
