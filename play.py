from pathlib import Path
with open(Path('interface', 'start-message.txt'), 'r') as file:
    print('\x1B[7m'+file.read()+'\x1B[27m')
import gc
import random
import torch
import textwrap
from random import shuffle
from shutil import get_terminal_size

from getconfig import config, settings, colors, logger
from story.story_manager import *
from story.utils import *
from gpt2generator import GPT2Generator


#TODO: Move all these utilty functions to seperate utily file

#add color for windows users that install colorama
#   It is not necessary to install colorama on most systems
try:
    import colorama
    colorama.init()
except ModuleNotFoundError:
    pass

with open(Path('interface', 'clover'), 'r', encoding='utf-8') as file:
    print(file.read())


#ECMA-48 set graphics codes for the curious. Check out "man console_codes"
def colPrint(str, col='0', wrap=True, end=None):
        if wrap and settings.getint('text-wrap-width') > 1:
            str = textwrap.fill(str, settings.getint('text-wrap-width'), replace_whitespace=False)
        print("\x1B[{}m{}\x1B[{}m".format(col, str, colors["default"]), end=end)

def colInput(str, col1=colors["default"], col2=colors["default"]):
    val=input("\x1B[{}m{}\x1B[0m\x1B[{}m".format(col1,str,col1))
    print('\x1B[0m', end='')
    return val

def clear_lines(n):
    """Clear the last line in the terminal."""
    screen_code = "\033[1A[\033[2K"  # up one line, and clear line
    for _ in range(n):
        print(screen_code, end="")

def count_printed_lines(text):
    """For a prompt, work out how many console lines it took up with wrapping."""
    width = settings.getint("text-wrap-width")
    return sum([(len(ss) // width) + 1 for ss in text.split("\n")])

def getNumberInput(n):
    val=colInput("Enter a number from above (default 0):", colors["selection-prompt"], colors["selection-value"])
    if val=='':
        return 0
    elif not re.match('^\d+$', val) or 0>int(val) or int(val)>n:
        colPrint("Invalid choice.", colors["error"])
        return getNumberInput(n)
    else:
        return int(val)

def selectFile(p=Path('prompts')):
    if p.is_dir():
        files=[x for x in p.iterdir()]
        shuffle(files)
        for n in range(len(files)):
            colPrint(
                    '{}: {}'.format(n, re.sub(r'\.txt$', '', files[n].name)),
                    colors['menu'])
        return selectFile(files[getNumberInput(len(files)-1)])
    else:
        with p.open('r', encoding='utf-8') as file:
            line1=file.readline()
            rest=file.read()
        return (line1, rest)

#print files done several times and probably deserves own function
def instructions():
    with open('interface/instructions.txt', 'r', encoding='utf-8') as file:
         colPrint(file.read(), colors["instructions"], False)

def getGenerator():
    colPrint(
            "\nInitializing AI Engine! (This might take a few minutes)\n",
            colors['loading-message'])
    return GPT2Generator(
            generate_num=settings.getint('generate-num'),
            temperature=settings.getfloat('temp'),
            top_k=settings.getint('top-keks'),
            top_p=settings.getfloat('top-p'),
            repetition_penalty=settings.getfloat('rep-pen')
        )
    
if not Path('prompts', 'Anime').exists():
    try:
        import pastebin
    except:
        logger.warning('Failed to scrape pastebin: %e', e)
        colPrint("Failed to scrape pastebin, possible connection issue.\nTry again later. Continuing without downloading prompts...", colors['error'])

class AIPlayer:
    def __init__(self, generator):
        self.generator = generator

    def get_action(self, prompt):
        result_raw = self.generator.generate_raw(
                prompt, generate_num=settings.getint('action-generate-num'), temperature=settings.getfloat('action-temp'))
        return clean_suggested_action(result_raw, min_length=settings.getint('action-min-length'))


def play(generator):
    story_manager = UnconstrainedStoryManager(generator)
    ai_player = AIPlayer(generator)
    print("\n")

    with open(Path('interface', 'mainTitle.txt'), 'r', encoding='utf-8') as file:
        colPrint(file.read(), colors['title'], wrap=False)

    with open(Path('interface', 'subTitle.txt'), 'r', encoding='utf-8') as file:
        cols=get_terminal_size()[0]
        for line in file:
            line=re.sub(r'\n', '', line)
            line=line[:cols]
            #fills in the graphic using reverse video mode substituted into the areas between |'s
            colPrint(re.sub(r'\|[ _]*\|', lambda x: '\x1B[7m'+x.group(0)+'\x1B[27m', line), colors["subtitle"], False)

    colPrint("Go to https://github.com/cloveranon/Clover-Edition/ or email cloveranon@nuke.africa for bug reports, help, and feature requests.", colors['subsubtitle'])

    while True:
        # May be needed to avoid out of mem
        gc.collect()
        torch.cuda.empty_cache()
        
        if story_manager.story != None:
            del story_manager.story

        print("\n\n")

        colPrint("0: Pick Prompt From File (Default if you type nothing)\n1: Write Custom Prompt", colors["menu"])

        if getNumberInput(1) == 1:
            with open(Path('interface', 'prompt-instructions.txt'), 'r', encoding='utf-8') as file:
                colPrint(file.read(), colors['instructions'], False)
            context = colInput('Context>', colors['main-prompt'], colors['user-text'])
            prompt = colInput('Prompt>', colors['main-prompt'], colors['user-text'])
            filename=colInput('Name to save prompt as? (Leave blank for no save): ', colors['query'], colors['user-text'])
            filename=re.sub('-$','',re.sub('^-', '', re.sub('[^a-zA-Z0-9_-]+', '-', filename)))
            if filename != '':
                with open(Path('prompts', filename+'.txt'), 'w', encoding='utf-8') as f: 
                    f.write(context+'\n'+prompt)
        else:
            context, prompt = selectFile()

        instructions()

        print()
        colPrint("Generating story...", colors['loading-message'])

        #TODO:seperate out AI generated part of story and print with different color
        story_manager.start_new_story(prompt, context=context)
        print("\n")
        colPrint(str(story_manager.story), colors["ai-text"])

        while True:
            #Generate suggested actions
<<<<<<< HEAD
            act_alts = settings.getint('action-alternatives')
            if act_alts > 0:
=======
            if settings.getint('action-sugg') > 0:
>>>>>>> 764cde37

                #TODO change this to two messages for different colors
                suggested_actions = []
                colPrint('Suggested actions:', colors['selection-value'])
                action_suggestion_lines = 1
<<<<<<< HEAD
                for i in range(act_alts):
=======
                for i in range(settings.getint('action-sugg')):
>>>>>>> 764cde37
                    # New way, passes in whole history, but causes looping and glitching
                    # TODO try this but with a lower action temperature?
                    if i <= (act_alts//2):
                        action_prompt = story_manager.story_context(mem_ind=4, sample=True)  # This should be within the loop as it has a random sampling element
                        action_prompt[-1] += '\n>'
                    else:
                        # OLD reliable way of generating action suggestions. Only give the model the last story result
                        action_prompt = (
                            story_manager.story.results[-1]
                            if story_manager.story.results
                            else "\nWhat do you do now?"
                        ) + "\n>"
                    logger.debug("action_prompt %s", action_prompt)
                    suggested_action = ai_player.get_action(action_prompt)
                    suggested_actions.append(suggested_action)
                    suggestion = '{}> {}'.format(i, suggested_action)
                    colPrint(suggestion, colors['selection-value'])
                    action_suggestion_lines += count_printed_lines(suggestion)
                print()

            if settings.getboolean('console-bell'):
                print('\x07', end='')
            action = colInput("> ", colors["main-prompt"], colors["user-text"])
            
            # Clear suggestions and user input
            if settings.getint('action-sugg') > 0:
                action_suggestion_lines += count_printed_lines('> '+action) + 1
                clear_lines(action_suggestion_lines)

                # Show user input again
                colPrint("\n> " + action.rstrip(), colors["user-text"], end="")

            setRegex = re.search('^set ([^ ]+) ([^ ]+)$', action)
            if setRegex:
                if setRegex.group(1) in settings:
                    currentSettingValue = settings[setRegex.group(1)]
                    colPrint("Current Value of {}: {}     Changing to: {}".format(setRegex.group(1), currentSettingValue, setRegex.group(2)))
                    settings[setRegex.group(1)] = setRegex.group(2)
                    colPrint('Save config file?', colors['query'])
                    colPrint('Saving an invalid option will corrupt file!', colors['error'])
                    if colInput('y/n? >', colors['selection-prompt'], colors['selection-value']) == 'y':
                        with open('config.ini', 'w', encoding='utf-8') as file:
                            config.write(file)
                else:
                    colPrint('Invalid Setting', colors['error'])
                    instructions()
            elif action == "restart":
                break
            elif action == "quit":
                exit()
            elif action == "help":
                instructions()
            elif action == "print":
                print("\nPRINTING\n")
                colPrint(str(story_manager.story), colors['print-story'])
            elif action == "revert":

                if len(story_manager.story.actions) == 0:
                    colPrint("You can't go back any farther. ", colors['error'])
                    continue

                story_manager.story.actions = story_manager.story.actions[:-1]
                story_manager.story.results = story_manager.story.results[:-1]
                colPrint("Last action reverted. ", colors["message"])
                if len(story_manager.story.results) > 0:
                    colPrint(story_manager.story.results[-1], colors["ai-text"])
                else:
                    colPrint(story_manager.story.story_start, colors["ai-text"])
                continue

            else:
                if settings.getint('action-sugg') > 0:
                    # Options to select a suggestion action
                    if action in [str(i) for i in range(len(suggested_actions))]:
                        action = suggested_actions[int(action)]

                action = action.strip()
                
                # Crop actions to a max length
                action = action[:4096]
                                
                if action != "":

                    # Roll a 20 sided dice to make things interesting
                    d = random.randint(1, 20)
                    logger.debug("roll d20=%s", d)
                    if action[0] == '"':
                        if settings.getboolean("action-d20"):
                            if d == 1:
                                adjectives_say_d01 = ["mumble", "prattle", "incoherently say", "whine", "ramble", "wheeze"]
                                adjective = random.sample(adjectives_say_d01, 1)[0]
                                action = "You "+adjective+" " + action
                            elif d == 20:
                                adjectives_say_d20 = ["successfully", "persuasively", "expertly", "conclusively", "dramatically", "adroitly", "aptly"]
                                adjective = random.sample(adjectives_say_d20, 1)[0]
                                action = "You "+adjective+" say " + action
                            else:
                                action = "You say " + action
                        else:
                            action = "You say " + action
                    else:
                        action = first_to_second_person(action)
                        if not action.lower().startswith("you ") and not action.lower().startswith("i "):
                            action = action[0].lower() + action[1:]
                            # roll a d20
                            if settings.getboolean("action-d20"):
                                if d == 1:
                                    adjective_action_d01 = ["disastrously", "incompetently", "dangerously", "stupidly", "horribly", "miserably", "sadly"]
                                    adjective = random.sample(adjective_action_d01, 1)[0]
                                    action = "You "+adjective+" fail to " + action
                                elif d < 5:
                                    action = "You attempt to " + action
                                elif d < 10:
                                    action = "You try to " + action
                                elif d < 15:
                                    action = "You start to " + action
                                elif d < 20:
                                    action = "You " + action
                                else:
                                    adjective_action_d20 = ["successfully", "expertly", "conclusively", "adroitly", "aptly", "masterfully"]
                                    adjective = random.sample(adjective_action_d20, 1)[0]
                                    action = "You " + adjective + " " + action
                            else:
                                action = "You " + action

                        if action[-1] not in [".", "?", "!"]:
                            action = action + "."

                action = "\n> " + action + "\n"

                colPrint("\n>> " + action.lstrip().lstrip('> \n'), colors["transformed-user-text"])
                result = "\n" + story_manager.act(action)
                
                if len(story_manager.story.results) >= 2:
                    similarity = get_similarity(
                        story_manager.story.results[-1], story_manager.story.results[-2]
                    )
                    if similarity > 0.9:
                        story_manager.story.actions = story_manager.story.actions[:-1]
                        story_manager.story.results = story_manager.story.results[:-1]
                        colPrint( "Woops that action caused the model to start looping. Try a different action to prevent that.", colors["error"])
                        continue

                if player_won(result):
                    colPrint(result + "\n CONGRATS YOU WIN", colors["message"])
                    break
                elif player_died(result):
                    colPrint(result, colors["ai-text"])
                    colPrint("YOU DIED. GAME OVER", colors["error"])
                    colPrint("\nOptions:\n0)Start a new game\n1)\"I'm not dead yet!\" (If you didn't actually die)", colors["menu"])
                    choice = getNumberInput(1)
                    if choice == 0:
                        break
                    else:
                        colPrint("Sorry about that...where were we?", colors["query"])
                colPrint(result, colors["ai-text"])


# This is here for rapid development, without reloading the model. You import play into a jupyternotebook with autoreload
if __name__ == "__main__":
    generator = getGenerator()
    play(generator)<|MERGE_RESOLUTION|>--- conflicted
+++ resolved
@@ -164,34 +164,35 @@
 
         while True:
             #Generate suggested actions
-<<<<<<< HEAD
             act_alts = settings.getint('action-alternatives')
             if act_alts > 0:
-=======
-            if settings.getint('action-sugg') > 0:
->>>>>>> 764cde37
 
                 #TODO change this to two messages for different colors
                 suggested_actions = []
                 colPrint('Suggested actions:', colors['selection-value'])
                 action_suggestion_lines = 1
-<<<<<<< HEAD
                 for i in range(act_alts):
-=======
-                for i in range(settings.getint('action-sugg')):
->>>>>>> 764cde37
                     # New way, passes in whole history, but causes looping and glitching
                     # TODO try this but with a lower action temperature?
-                    if i <= (act_alts//2):
-                        action_prompt = story_manager.story_context(mem_ind=4, sample=True)  # This should be within the loop as it has a random sampling element
-                        action_prompt[-1] += '\n>'
-                    else:
-                        # OLD reliable way of generating action suggestions. Only give the model the last story result
-                        action_prompt = (
-                            story_manager.story.results[-1]
-                            if story_manager.story.results
-                            else "\nWhat do you do now?"
-                        ) + "\n>"
+                    # if i <= (act_alts//2):
+
+                    # While we want the story to be on track, but not to on track that it loops
+                    # the actions can be quite random, and this helps inject some user curated randomness
+                    # and prevent loops. So lets make the actions quite random, and prevent duplicates while we are at it
+
+                    action_prompt = story_manager.story_context(
+                        mem_ind=random.randint(1, 6),
+                        sample=random.randint(0, 1),
+                        include_prompt=random.randint(0, 1)
+                    )
+                    action_prompt[-1] += '\n>'
+                    # else:
+                    #     # OLD reliable way of generating action suggestions. Only give the model the last story result
+                    #     action_prompt = (
+                    #         story_manager.story.results[-1]
+                    #         if story_manager.story.results
+                    #         else "\nWhat do you do now?"
+                    #     ) + "\n>"
                     logger.debug("action_prompt %s", action_prompt)
                     suggested_action = ai_player.get_action(action_prompt)
                     suggested_actions.append(suggested_action)
@@ -251,7 +252,7 @@
                 continue
 
             else:
-                if settings.getint('action-sugg') > 0:
+                if act_alts > 0:
                     # Options to select a suggestion action
                     if action in [str(i) for i in range(len(suggested_actions))]:
                         action = suggested_actions[int(action)]
