import os
from story.utils import *
from google.cloud import storage
import json
from story.story_manager import *
# from generator.web.web_generator import *
# from generator.ctrl.ctrl_generator import *
from generator.simple.simple_generator import *
import tensorflow as tf
import textwrap
import sys
CRED_FILE = "./AI-Adventure-2bb65e3a4e2f.json"


def play_unconstrained():
    generator = SimpleGenerator()
    prompt = get_story_start("knight")
    context = get_context("knight")
    story_manager = UnconstrainedStoryManager(generator)
    story_manager.start_new_story(prompt, context=context)

    print("\n")
    print(context)
    print(str(story_manager.story))
    while True:
        action = input("> ")

        if action != "":
            action = action.strip()

            action = action[0].upper() + action[1:]

            action = "\n> " + action + "\n"
            action = remove_profanity(action)
            #action = first_to_second_person(action)
        
        result = story_manager.act(action)
<<<<<<< HEAD
        if "you die" in result or "you are dead" in result:
            print(result + "\nGAME OVER")
            break
        else:
            print("\n" + result)
=======
        if player_died(result):
            print(result + "\nGAME OVER")
            break
        else:
            print(result)
>>>>>>> 637950c3


if __name__ == '__main__':
    play_unconstrained()
<|MERGE_RESOLUTION|>--- conflicted
+++ resolved
@@ -35,19 +35,11 @@
             #action = first_to_second_person(action)
         
         result = story_manager.act(action)
-<<<<<<< HEAD
-        if "you die" in result or "you are dead" in result:
-            print(result + "\nGAME OVER")
-            break
-        else:
-            print("\n" + result)
-=======
         if player_died(result):
             print(result + "\nGAME OVER")
             break
         else:
             print(result)
->>>>>>> 637950c3
 
 
 if __name__ == '__main__':
