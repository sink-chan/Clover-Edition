import os
import itertools
import torch
import torch.nn.functional as F

from transformers import GPT2LMHeadModel, GPT2Tokenizer

from getconfig import settings, logger
from story.utils import cut_trailing_sentence

<<<<<<< HEAD
CPU = (not torch.cuda.is_available()) or settings.getboolean("force-cpu")
=======
DTYPE = torch.float32 if  ((not torch.cuda.is_available()) or settings.getboolean('force-cpu')) else torch.float16
logger.info('Cuda Available: {}    Force CPU: {}    DTYPE: {}'.format(torch.cuda.is_available(), settings.getboolean('force-cpu'), DTYPE))
>>>>>>> 2a8e74c5

# warnings.filterwarnings("ignore")
MODEL_CLASSES = {
    "gpt2": (GPT2LMHeadModel, GPT2Tokenizer),
}


def top_k_top_p_filtering(logits, top_k=0, top_p=0.0, filter_value=-float("Inf")):
    """ Filter a distribution of logits using top-k and/or nucleus (top-p) filtering
        Args:
            logits: logits distribution shape (batch size x vocabulary size)
            top_k > 0: keep only top k tokens with highest probability (top-k filtering).
            top_p > 0.0: keep the top tokens with cumulative probability >= top_p (nucleus filtering).
                Nucleus filtering is described in Holtzman et al. (http://arxiv.org/abs/1904.09751)
        From: https://gist.github.com/thomwolf/1a5a29f6962089e871b94cbd09daf317
    """
    top_k = min(top_k, logits.size(-1))  # Safety check
    if top_k > 0:
        # Remove all tokens with a probability less than the last token of the top-k
        indices_to_remove = logits < torch.topk(logits, top_k)[0][..., -1, None]
        logits[indices_to_remove] = filter_value

    if top_p > 0.0:
        sorted_logits, sorted_indices = torch.sort(logits, descending=True)
        cumulative_probs = torch.cumsum(F.softmax(sorted_logits, dim=-1), dim=-1)

        # Remove tokens with cumulative probability above the threshold
        sorted_indices_to_remove = cumulative_probs > top_p
        # Shift the indices to the right to keep also the first token above the threshold
        sorted_indices_to_remove[..., 1:] = sorted_indices_to_remove[..., :-1].clone()
        sorted_indices_to_remove[..., 0] = 0

        # scatter sorted tensors to original indexing
        indices_to_remove = sorted_indices_to_remove.scatter(
            dim=1, index=sorted_indices, src=sorted_indices_to_remove
        )
        logits[indices_to_remove] = filter_value
    return logits


def sample_sequence(
    model,
    length,
    context,
    num_samples=1,
    temperature=1,
    top_k=0,
    top_p=0.9,
    repetition_penalty=1.0,
    is_xlnet=False,
    is_xlm_mlm=False,
    xlm_mask_token=None,
    xlm_lang=None,
    device="cpu",
    stop_tokens=None,
):
    context = torch.tensor(context, dtype=torch.long, device=device)
    context = context.unsqueeze(0).repeat(num_samples, 1)
    generated = context
    USE_PAST = True
    next_token = context
    outputs = None
    with torch.no_grad():
        for j in range(length):
            if USE_PAST:
                past = outputs[1] if outputs is not None else None
                inputs = {"input_ids": next_token, "past": past}
            else:
                inputs = {"input_ids": generated}

            outputs = model(
                **inputs
            )  # Note: we could also use 'past' with GPT-2/Transfo-XL/XLNet/CTRL (cached hidden-states)
            next_token_logits = outputs[0][:, -1, :] / (
                temperature if temperature > 0 else 1.0
            )

            # repetition penalty from CTRL (https://arxiv.org/abs/1909.05858)
            for i in range(num_samples):
                for k in set(generated[i].tolist()):
                    next_token_logits[i, k] /= repetition_penalty

            filtered_logits = top_k_top_p_filtering(
                next_token_logits, top_k=top_k, top_p=top_p
            ).float()
            if temperature == 0:  # greedy sampling:
                next_token = torch.argmax(filtered_logits, dim=-1).unsqueeze(-1)
            else:
                next_token = torch.multinomial(
                    F.softmax(filtered_logits, dim=-1), num_samples=1
                )
            generated = torch.cat((generated, next_token), dim=1)
            if (
                (stop_tokens is not None)
                and (j > 4)
                and (next_token[0][0] in stop_tokens)
            ):
                logger.debug(
                    "Stopping generation as we found stop tokens. One of `%s`, in '%s'. token generated `%s`",
                    stop_tokens,
                    next_token,
                    j,
                )
                break
    return generated


def truncate_multiple_sequences(seqs, max_len=100):
    """Truncate multiple sequences, longest first, removing first."""
    while sum(len(s) for s in seqs) > max_len:
        longest = sorted(seqs, key=len, reverse=True)[0]
        longest.pop(0)


class GPT2Generator:
    def __init__(
<<<<<<< HEAD
        self,
        generate_num=60,
        temperature=0.4,
        top_k=40,
        top_p=0.9,
        censor=False,
        repetition_penalty=1,
=======
        self, generate_num=60, temperature=0.4, top_k=40, top_p=0.9, dtype=DTYPE, censor=False, repetition_penalty=1,
>>>>>>> 2a8e74c5
    ):
        self.generate_num = generate_num
        self.temp = temperature
        self.top_k = top_k
        self.top_p = top_p
        self.censor = censor
        self.samples = 1
        self.dtype = dtype
        self.repetition_penalty = repetition_penalty
        self.batch_size = 1
        self.max_history_tokens = 1024 - generate_num
        self.stop_token = "<|endoftext|>"

        self.model_name = "pytorch-gpt2-xl-aid2-v5"
        self.model_dir = "models"
        self.checkpoint_path = os.path.join(self.model_dir, self.model_name)
        assert os.path.exists(self.checkpoint_path), (
            "Make sure to download the pytorch v5 model and put it in "
            + self.checkpoint_path
        )
        if os.environ.get("DEBUG_GPT2", False):
            self.checkpoint_path = "gpt2"
<<<<<<< HEAD
            logger.warning(
                "using DEBUG_GPT2 MODE! This is just for devs to quickly check a small GPT2 model with poor output"
            )
        self.device = torch.device("cuda" if not CPU else "cpu")
        logger.info(
            "Using device={}, checkpoint={}, dtype={}".format(
                self.device, self.checkpoint_path, self.dtype
            )
        )
=======
            logger.warning("using DEBUG_GPT2 MODE! This is just for devs to quickly check a small GPT2 model with poor output")
        self.device = torch.device("cuda" if self.dtype==torch.float16 else "cpu")
        logger.info("Using device={}, checkpoint={}, dtype={}".format(self.device, self.checkpoint_path, self.dtype))
>>>>>>> 2a8e74c5

        # Load tokenizer and model
        model_class, tokenizer_class = MODEL_CLASSES["gpt2"]
        self.tokenizer = tokenizer_class.from_pretrained(self.checkpoint_path)
        self.model = model_class.from_pretrained(self.checkpoint_path)
        self.model.to(self.dtype).to(self.device)
        self.model.eval()

    def sample_sequence(
        self, context_tokens=None, generate_num=None, temperature=None, stop_tokens=None
    ):
        generate_num = generate_num if (generate_num is not None) else self.generate_num
        temperature = temperature if (temperature is not None) else self.temp
        out = sample_sequence(
            model=self.model,
            context=context_tokens,
            length=generate_num,
            # context=self.context,
            temperature=temperature,
            top_k=self.top_k,
            top_p=self.top_p,
            repetition_penalty=self.repetition_penalty,
            num_samples=self.samples,
            device=self.device,
            stop_tokens=stop_tokens,
            # batch_size=self.batch_size,
        )
        return out

    def prompt_replace(self, prompt):
        if len(prompt) > 0 and prompt[-1] == " ":
            prompt = prompt[:-1]

        # prompt = second_to_first_person(prompt)
        return prompt

    def result_replace(self, result, allow_action=False):
        # logger.debug("BEFORE RESULT_REPLACE: `%s`", repr(result))

        result = cut_trailing_sentence(result, allow_action=allow_action)

        if len(result) == 0:
            return ""
        first_letter_capitalized = result[0].isupper()
        result = result.replace('."', '".')
        result = result.replace("#", "")
        result = result.replace("*", "")
        result = result.replace("\n\n", "\n")
        # result = first_to_second_person(result)

        if not first_letter_capitalized:
            result = result[0].lower() + result[1:]

        logger.debug(
            "AFTER RESULT_REPLACE: `%r`. allow_action=%r", repr(result), allow_action
        )

        return result

    def generate_raw(
        self, prompt, generate_num=None, temperature=None, stop_tokens=None
    ):
        # the prompt is a list of strings, encode each one tok tokens, then truncate the longest ones
        context_tokens = [
            self.tokenizer.encode(
                p, add_special_tokens=False, max_length=self.max_history_tokens
            )
            for p in prompt
        ]
        truncate_multiple_sequences(context_tokens, self.max_history_tokens)
        context_tokens = list(itertools.chain(*context_tokens))

        # if os.environ.get("DEBUG_GPT2", False):
        logger.debug(
            "Text passing into model `%r`",
            self.tokenizer.decode(
                context_tokens,
                clean_up_tokenization_spaces=True,
                skip_special_tokens=True,
            ),
        )

        generated = 0
        for _ in range(self.samples // self.batch_size):
            out = self.sample_sequence(
                context_tokens,
                generate_num=generate_num,
                temperature=temperature,
                stop_tokens=stop_tokens,
            )
            out = out[:, len(context_tokens) :].tolist()
            for o in out:
                generated += 1
                text = self.tokenizer.decode(
                    o, clean_up_tokenization_spaces=True, skip_special_tokens=True
                )
                if self.stop_token:
                    index = text.find(self.stop_token)
                    if index == -1:
                        index = None
                    text = text[:index]
                if stop_tokens is not None:
                    for stop_token in stop_tokens:
                        index = text.find(self.stop_token)
                        if index == -1:
                            index = None
                        text = text[:index]
        return text

    def generate(self, prompt, options=None, seed=None, depth=0):
        logger.debug("BEFORE PROMPT_REPLACE: `%r`", prompt)

        prompt = [self.prompt_replace(p) for p in prompt]

        # logger.debug("AFTER PROMPT_REPLACE is: `%r`", repr(prompt))

        text = self.generate_raw(
            prompt, stop_tokens=self.tokenizer.encode(["<|endoftext|>", ">"])
        )

        logger.debug("Generated result is: `%r`", repr(text))

        result = self.result_replace(text)

        if (depth > 2) and len(result) == 0:
            # Sometimes it keeps generating a story startng with an action (">"), if it's tried a few times and it keeps
            # happening, lets let it keep action text which starts in ">"
            result = self.result_replace(text, allow_action=True)
            logger.info(
                "Model generated empty text after formatting `%r`. Trying to format less with allow_action=True. `%r`",
                text,
                result,
            )

        if len(result) == 0:
<<<<<<< HEAD
            if depth < 20:
                logger.info("Model generated empty text trying again %r", depth)
                return self.generate(
                    prompt + [" {}".format(depth)], seed=depth, depth=depth + 1
                )
=======
            if (depth < 20):
                logger.debug("Model generated empty text trying again %s", depth)
                return self.generate([' {}'.format(depth)] + prompt, depth=depth + 1)
>>>>>>> 2a8e74c5
            else:
                logger.warn(
                    "Model generated empty text %r times. Try another action", depth
                )
        return result<|MERGE_RESOLUTION|>--- conflicted
+++ resolved
@@ -8,12 +8,8 @@
 from getconfig import settings, logger
 from story.utils import cut_trailing_sentence
 
-<<<<<<< HEAD
-CPU = (not torch.cuda.is_available()) or settings.getboolean("force-cpu")
-=======
 DTYPE = torch.float32 if  ((not torch.cuda.is_available()) or settings.getboolean('force-cpu')) else torch.float16
 logger.info('Cuda Available: {}    Force CPU: {}    DTYPE: {}'.format(torch.cuda.is_available(), settings.getboolean('force-cpu'), DTYPE))
->>>>>>> 2a8e74c5
 
 # warnings.filterwarnings("ignore")
 MODEL_CLASSES = {
@@ -130,17 +126,7 @@
 
 class GPT2Generator:
     def __init__(
-<<<<<<< HEAD
-        self,
-        generate_num=60,
-        temperature=0.4,
-        top_k=40,
-        top_p=0.9,
-        censor=False,
-        repetition_penalty=1,
-=======
         self, generate_num=60, temperature=0.4, top_k=40, top_p=0.9, dtype=DTYPE, censor=False, repetition_penalty=1,
->>>>>>> 2a8e74c5
     ):
         self.generate_num = generate_num
         self.temp = temperature
@@ -163,21 +149,9 @@
         )
         if os.environ.get("DEBUG_GPT2", False):
             self.checkpoint_path = "gpt2"
-<<<<<<< HEAD
-            logger.warning(
-                "using DEBUG_GPT2 MODE! This is just for devs to quickly check a small GPT2 model with poor output"
-            )
-        self.device = torch.device("cuda" if not CPU else "cpu")
-        logger.info(
-            "Using device={}, checkpoint={}, dtype={}".format(
-                self.device, self.checkpoint_path, self.dtype
-            )
-        )
-=======
             logger.warning("using DEBUG_GPT2 MODE! This is just for devs to quickly check a small GPT2 model with poor output")
         self.device = torch.device("cuda" if self.dtype==torch.float16 else "cpu")
         logger.info("Using device={}, checkpoint={}, dtype={}".format(self.device, self.checkpoint_path, self.dtype))
->>>>>>> 2a8e74c5
 
         # Load tokenizer and model
         model_class, tokenizer_class = MODEL_CLASSES["gpt2"]
@@ -313,17 +287,11 @@
             )
 
         if len(result) == 0:
-<<<<<<< HEAD
             if depth < 20:
                 logger.info("Model generated empty text trying again %r", depth)
                 return self.generate(
                     prompt + [" {}".format(depth)], seed=depth, depth=depth + 1
                 )
-=======
-            if (depth < 20):
-                logger.debug("Model generated empty text trying again %s", depth)
-                return self.generate([' {}'.format(depth)] + prompt, depth=depth + 1)
->>>>>>> 2a8e74c5
             else:
                 logger.warn(
                     "Model generated empty text %r times. Try another action", depth
