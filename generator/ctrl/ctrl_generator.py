--- conflicted
+++ resolved
@@ -20,11 +20,7 @@
 
 class CTRLGenerator():
 
-<<<<<<< HEAD
-    def __init__(self, control_code="Fantasy ", generate_num=64, temperature=0.5, topk=40):
-=======
-    def __init__(self, control_code="Writing Text: ", generate_num=64, temperature=0.3, topk=40):
->>>>>>> cf2ae20e
+    def __init__(self, control_code="Fantasy ", generate_num=64, temperature=0.3, topk=40):
 
         self.generate_num=generate_num
         model_dir = "generator/ctrl/training_utils/seqlen256_v1.ckpt/"
