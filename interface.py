--- conflicted
+++ resolved
@@ -1,45 +1,33 @@
-from getconfig import settings, colors
-
-def boolValue(bool):
-	return "on" if bool else "off"
-
-def instructions():
-<<<<<<< HEAD
-	if settings.getboolean("console-bell"):
-		bell = "on"
-	else:
-		bell = "off"
-	if settings.getboolean("action-d20"):
-		d20 = "on"
-	else:
-		d20 = "off"
-	print('AID2: Clover Edition Instructions: \n Enter actions starting with a verb ex. "go to the tavern" or "attack the orc."\n To speak enter say "(thing you want to say)" or just "(thing you want to say)"')
-=======
-	print('\033[' + colors["instructions"] + 'm' + '\nAID2: Clover Edition Instructions: \n  Enter actions starting with a verb ex. "go to the tavern" or "attack the orc."\n  To speak enter say "(thing you want to say)" or just "(thing you want to say)"')
->>>>>>> 0afca273
-	print('The following commands can be entered for any action:')
-	print('  "/revert"                Reverts the last action allowing you to pick a different action.')
-	print('  "/quit"                  Quits the game and saves')
-	print('  "/menu"                  Starts a new game and saves your current one')
-	print('  "/retry"                 Retries the last action')
-	print('  "/restart"               Restarts the current story')
-	print('  "/print"                 Prints a transcript of your adventure (without extra newline formatting)')
-	print('  "/alter"                 Edit the last prompt from the AI')
-	print('  "/context"               Edit the story\'s permanent context paragraph')
-	print('  "/remember [SENTENCE]"   Commits something permanently to the AI\'s memory')
-	print('  "/forget"                Opens a menu allowing you to remove permanent memories')
-	print('  "/save"                  Saves your game to a file in the game\'s save directory')
-	print('  "/load"                  Loads a game from a file in the game\'s save directory')
-	print('  "/help"                  Prints these instructions again')
-	print('  "/set [SETTING] [VALUE]" Sets the specified setting to the specified value.:')
-	print('        temp               Higher values make the AI more random. Default: 0.4 | Current:', settings.getfloat("temp"))
-	print('        rep-pen            Controls how repetitive the AI is allowed to be. Default: 1.2 | Current:', settings.getfloat("rep-pen"))
-	print('        text-wrap-width    Maximum width of lines printed by computer. Default: 80 | Current:', settings.getint("text-wrap-width"))
-	print('        console-bell       Beep after AI generates text? Default: on | Current:', boolValue(settings.getboolean("bell")))
-	print('        top-keks           Number of words the AI can randomly choose. Default: 20 | Current:', settings.getint("top-keks"))
-	print('        generate-num       Default: 60 | Current:', settings.getint("generate-num"))
-	print('        top-p              Default: 0.9 | Current:', settings.getfloat("top-p"))
-	print('        log-level          Default: 3 | Current:', settings.getint("log-level"))
-	print('        action-sugg        How many actions to generate, 0 is off. Default: 4 | Current:', settings.getint("action-sugg"))
-	print('        action-d20         Make actions difficult. Default: on | Current:', boolValue(settings.getboolean("action-d20")))
-	print('        action-temp        How random the suggested actions are. Default: 1 | Current:', settings.getfloat("action-temp"), '\033[39m')
+from getconfig import settings, colors
+
+def boolValue(bool):
+	return "on" if bool else "off"
+
+def instructions():
+	print('\nAID2: Clover Edition Instructions: \n  Enter actions starting with a verb ex. "go to the tavern" or "attack the orc."\n  To speak enter say "(thing you want to say)" or just "(thing you want to say)"')
+	print('The following commands can be entered for any action:')
+	print('  "/revert"                Reverts the last action allowing you to pick a different action.')
+	print('  "/quit"                  Quits the game and saves')
+	print('  "/menu"                  Starts a new game and saves your current one')
+	print('  "/retry"                 Retries the last action')
+	print('  "/restart"               Restarts the current story')
+	print('  "/print"                 Prints a transcript of your adventure (without extra newline formatting)')
+	print('  "/alter"                 Edit the last prompt from the AI')
+	print('  "/context"               Edit the story\'s permanent context paragraph')
+	print('  "/remember [SENTENCE]"   Commits something permanently to the AI\'s memory')
+	print('  "/forget"                Opens a menu allowing you to remove permanent memories')
+	print('  "/save"                  Saves your game to a file in the game\'s save directory')
+	print('  "/load"                  Loads a game from a file in the game\'s save directory')
+	print('  "/help"                  Prints these instructions again')
+	print('  "/set [SETTING] [VALUE]" Sets the specified setting to the specified value.:')
+	print('        temp               Higher values make the AI more random. Default: 0.4 | Current:', settings.getfloat("temp"))
+	print('        rep-pen            Controls how repetitive the AI is allowed to be. Default: 1.2 | Current:', settings.getfloat("rep-pen"))
+	print('        text-wrap-width    Maximum width of lines printed by computer. Default: 80 | Current:', settings.getint("text-wrap-width"))
+	print('        console-bell       Beep after AI generates text? Default: on | Current:', boolValue(settings.getboolean("bell")))
+	print('        top-keks           Number of words the AI can randomly choose. Default: 20 | Current:', settings.getint("top-keks"))
+	print('        generate-num       Default: 60 | Current:', settings.getint("generate-num"))
+	print('        top-p              Default: 0.9 | Current:', settings.getfloat("top-p"))
+	print('        log-level          Default: 3 | Current:', settings.getint("log-level"))
+	print('        action-sugg        How many actions to generate, 0 is off. Default: 4 | Current:', settings.getint("action-sugg"))
+	print('        action-d20         Make actions difficult. Default: on | Current:', boolValue(settings.getboolean("action-d20")))
+	print('        action-temp        How random the suggested actions are. Default: 1 | Current:', settings.getfloat("action-temp"), '\033[39m')