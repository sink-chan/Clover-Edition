--- conflicted
+++ resolved
@@ -59,11 +59,7 @@
 action-d20 = on
 
 # how many action suggestions to generate, higher is slower
-<<<<<<< HEAD
-action-alternatives = 6
-=======
 action-alternatives = 4
->>>>>>> 73db3f6a
 
 # How long should the longest suggested actions be? higher is slower. 
 #  Measured in BPE tokens which you can think of as words
