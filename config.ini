[Settings]
#Temperature controls how random the AI's output is.
#	Close to 0 means it always produces the most likely word.
#		Usually short and boring responses, easily getting stuck in loops.
#	1 makes it as "statistically unpredictable" as real text.
#		The AI isn't perfect at predicting humans, so results in very random behavior
#	Lots of folk wisdom is being spread about the best choice.
#		Claims that somewhere between 0.1-0.3 or even lower is optimal for coomers.
#			Ok coomers.
temp = 0.21

#Repetitiveness Penalty
#controls how repetitive the AIs output is allowed to be. 
#  <1 encourages repeats (no one wants this). 
#  1 is no penalty/off
#  > 1 penalizes repeats
#  e.g. 1.2 is a 20% penalty
#  common value is 1.2 as it's the default from the CTRL paper who introduced this https://arxiv.org/abs/1909.05858
rep-pen = 1.2

#The number of words the AI has to choose from.
# 	It always chooses the "top k" most likely next words before randomly picking one according to temperature.
#	  Low values reduce the randomness of the AI similar to temp.
#	  Wont change generation speed. 0 is off
#   Many projects turn this off and use top-p. Original AI Dungeon used 40.
top-keks = 0

#The number of words the AI has to choose from.
#  top-p also called nucleus filtering, keep the top tokens with cumulative probability >= top_p ( see https://arxiv.org/pdf/1904.09751.pdf)
#  similar to top k but probobly better. Can be used together, or you can use this instead.
#  0.9 is used as a default in a wide range of projects and papers
#	 Low values reduce the randomness of the AI similar to temp.
#	 Wont change generation speed
top-p = 0.80

# Number of Byte Pair Encoding tokens (which usually whole words) the AI generated for each story response.
#  higher is slower
generate-num = 80

#dings the console bell when the AI responds
#	check your terminal emulator's support for console bells if this doesn't work, it should typically buzz the PC speaker
#	betcha didn't know ASCII supported sound
console-bell = on

#Maximum width of lines
#	set to 0 to disable
#	Text wrapping has been much requested since I disabled it from vanilla.
#		In principle this should be a function of your terminal emulator and not an issue
#		Not sure of a good default but 80 was considered an ideal standard number of columns in old PCs.
text-wrap-width = 120

# on means you force use of the cpu even when you have a graphics card. off means you try to use the gpu if you have one
force-cpu = off

# 30 will not spam you with console log message, <30 will spam devs
log-level = 20

# use a dice to decide actions success. E.g. rolling a 1 means "You failed to X"
action-d20 = on

# how many action suggestions to generate, higher is slower
action-sugg = 3

# How long should the longest suggested actions be? higher is slower. 
#  Measured in BPE tokens which you can think of as words
action-generate-num = 40

# How weird (and potentially blank and loopy) should the suggested actions be. 
#  0.15 is v conservative, 
#  0.4 is conservative, 
#  1.0 is weird (default)
#  1.5 is glitchy
action-temp = 0.65

# ignore suggested actions below this many charectors
action-min-length = 2

#experimental setting, ignore it for now
top-p-first = on

<<<<<<< HEAD
#Colors use either the hexadecimal notation or ANSI names. Various flags such as "bold" are also supported.
#For more help, check out Python Prompt Toolkit's documentation on styling
=======
colab = off

#ECMA-48 set graphics codes
#Check out "man console_codes"
#	Several attributes can be set in the same sequence, separated by semicolons.  An empty parameter  (between  semicolons  or  string initiator or terminator) is interpreted as a zero.
#0       reset all attributes to their defaults
#1       set bold
#2       set half-bright (simulated with color on a color display)
#4       set  underscore (simulated with color on a color display)
#5       set blink
#7       set reverse video
#...
#21      set normal intensity (ECMA-48 says "doubly underlined")
#22      set normal intensity
#24      underline off
#25      blink off
#27      reverse video off
#30      set black foreground
#31      set red foregroundmv
#33      set brown foreground
#34      set blue foreground
#35      set magenta foreground
#36      set cyan foreground
#37      set white foreground
#38      set underscore on, set default foreground color
#39      set underscore off, set default foreground color
#40      set black background
#41      set red background
#42      set green background
#43      set brown background
#44      set blue background
#45      set magenta background
#46      set cyan background
#47      set white background
#49      set default background color
>>>>>>> bc975d96
[Colors]
default = #6e98d4
error = bg:maroon fg:black
loading-message = bg:green fg:white
message=olive
title = red
subtitle = teal
subsubtitle = grey
instructions = grey
selection-prompt = #00af87
selection-value = bg:lime fg:black
menu = lime
query = aqua
ai-text = purple
main-prompt = bg:navy fg:white
user-text = #6e98d4
transformed-user-text = red
print-story = grey<|MERGE_RESOLUTION|>--- conflicted
+++ resolved
@@ -78,10 +78,6 @@
 #experimental setting, ignore it for now
 top-p-first = on
 
-<<<<<<< HEAD
-#Colors use either the hexadecimal notation or ANSI names. Various flags such as "bold" are also supported.
-#For more help, check out Python Prompt Toolkit's documentation on styling
-=======
 colab = off
 
 #ECMA-48 set graphics codes
@@ -117,22 +113,21 @@
 #46      set cyan background
 #47      set white background
 #49      set default background color
->>>>>>> bc975d96
 [Colors]
-default = #6e98d4
-error = bg:maroon fg:black
-loading-message = bg:green fg:white
-message=olive
-title = red
-subtitle = teal
-subsubtitle = grey
-instructions = grey
-selection-prompt = #00af87
-selection-value = bg:lime fg:black
-menu = lime
-query = aqua
-ai-text = purple
-main-prompt = bg:navy fg:white
-user-text = #6e98d4
-transformed-user-text = red
-print-story = grey+default = 0
+error = 7
+loading-message = 7;34
+message=7;35
+title = 31
+subtitle = 36
+subsubtitle = 36;7
+instructions = 33
+selection-prompt = 7;32
+selection-value = 35
+menu = 36
+query = 7;42
+ai-text = 37
+main-prompt = 34
+user-text = 36
+transformed-user-text = 36
+print-story = 37