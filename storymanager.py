--- conflicted
+++ resolved
@@ -49,16 +49,10 @@
         if len(self.actions) < 2:
             self.print_story()
         else:
-<<<<<<< HEAD
             col1 = 'user-text' if color else None
             col2 = 'ai-text' if color else None
-            output("> " + self.actions[-1], col1, wrap=wrap)
-=======
-            col1 = colors['user-text'] if color else None
-            col2 = colors['ai-text'] if color else None
             caret = "> " if re.match("^[Yy]ou +", self.actions[-1]) else ""
             output(caret + self.actions[-1], col1, wrap=wrap)
->>>>>>> a97a9239
             output(self.results[-1], col2, wrap=wrap)
 
     def get_story(self):
