from flask import g
from flask import session
import os
from story.utils import *
import json
from flask import Flask, render_template, request, abort
from story.story_manager import *
from generator.web.web_generator import *
from other.cacher import *

app = Flask(__name__)
app.secret_key = '#d\xe0\xd1\xfb\xee\xa4\xbb\xd0\xf0/e)\xb5g\xdd<`\xc7\xa5\xb0-\xb8d0S'
GOOGLE_CRED_LOCATION = "./AI-Adventure-2bb65e3a4e2f.json"

# Initializes everything for a session
def story_init(session, seed):
    pass


# Routes to index
@app.route('/')
def root():
    seed = -1
    data = {'seed': seed}
    return render_template('index.html', data=data)

# Starts an adventure with a specific seed
@app.route('/<seed>')
def rootseed(seed):
    if seed == "":
        seed = -1
    else:
        seed = int(seed)
    data = {'seed': seed}
    session["seed"] = seed
    return render_template('index.html', data=data)

# Starts an adventure
@app.route('/index.html')
def index():
    data = {'seed': -1}

    return render_template('index.html', data=data)

# Shows about. (Should also link to paper when published)
@app.route('/about.html')
def about():
    return render_template('about.html')

<<<<<<< HEAD
# Bread and butter of app, updates story and returns based on choice
@app.route('/choose', methods=['POST'])
def story_request():
    pass


=======

def story_init(session, seed):
    pass

@app.route('/generate', methods=['POST'])
def story_request():
    pass
>>>>>>> 97c67b12
if __name__ == '__main__':
    app.run(host='0.0.0.0', port=8080)<|MERGE_RESOLUTION|>--- conflicted
+++ resolved
@@ -15,7 +15,6 @@
 # Initializes everything for a session
 def story_init(session, seed):
     pass
-
 
 # Routes to index
 @app.route('/')
@@ -47,21 +46,12 @@
 def about():
     return render_template('about.html')
 
-<<<<<<< HEAD
+
 # Bread and butter of app, updates story and returns based on choice
 @app.route('/choose', methods=['POST'])
 def story_request():
     pass
 
 
-=======
-
-def story_init(session, seed):
-    pass
-
-@app.route('/generate', methods=['POST'])
-def story_request():
-    pass
->>>>>>> 97c67b12
 if __name__ == '__main__':
     app.run(host='0.0.0.0', port=8080)